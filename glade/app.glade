<?xml version="1.0" encoding="UTF-8"?>
<!-- Generated with glade 3.20.0 -->
<interface>
  <requires lib="gtk+" version="3.10"/>
  <object class="GtkTextBuffer" id="buffProfileDescription">
    <signal name="changed" handler="on_buffProfileDescription_changed" swapped="no"/>
  </object>
  <object class="GtkDialog" id="dlgNewProfile">
    <property name="width_request">600</property>
    <property name="can_focus">False</property>
    <property name="resizable">False</property>
    <property name="modal">True</property>
    <property name="type_hint">dialog</property>
    <property name="skip_taskbar_hint">True</property>
    <property name="skip_pager_hint">True</property>
    <signal name="delete-event" handler="undeletable_dialog" swapped="no"/>
    <child internal-child="vbox">
      <object class="GtkBox" id="dialog-vbox1">
        <property name="can_focus">False</property>
        <property name="margin_left">10</property>
        <property name="margin_right">10</property>
        <property name="margin_top">10</property>
        <property name="margin_bottom">10</property>
        <property name="orientation">vertical</property>
        <property name="spacing">2</property>
        <child internal-child="action_area">
          <object class="GtkButtonBox" id="dialog-action_area1">
            <property name="can_focus">False</property>
            <property name="layout_style">end</property>
            <child>
              <object class="GtkButton" id="btNewProfile">
                <property name="label">gtk-ok</property>
                <property name="visible">True</property>
                <property name="can_focus">True</property>
                <property name="receives_default">True</property>
                <property name="use_stock">True</property>
                <signal name="clicked" handler="on_btNewProfile_clicked" swapped="no"/>
              </object>
              <packing>
                <property name="expand">True</property>
                <property name="fill">True</property>
                <property name="position">1</property>
              </packing>
            </child>
          </object>
          <packing>
            <property name="expand">False</property>
            <property name="fill">False</property>
            <property name="position">0</property>
          </packing>
        </child>
        <child>
          <object class="GtkLabel" id="label4">
            <property name="visible">True</property>
            <property name="can_focus">False</property>
            <property name="label" translatable="yes">New profile name</property>
            <property name="xalign">0</property>
            <attributes>
              <attribute name="weight" value="bold"/>
            </attributes>
          </object>
          <packing>
            <property name="expand">False</property>
            <property name="fill">True</property>
            <property name="position">0</property>
          </packing>
        </child>
        <child>
          <object class="GtkBox" id="box2">
            <property name="visible">True</property>
            <property name="can_focus">False</property>
            <property name="can_default">True</property>
            <property name="has_default">True</property>
            <property name="orientation">vertical</property>
            <child>
              <object class="GtkEntry" id="txNewProfile">
                <property name="visible">True</property>
                <property name="can_focus">True</property>
                <property name="margin_left">20</property>
                <property name="margin_top">10</property>
                <property name="margin_bottom">10</property>
                <signal name="changed" handler="on_txNewProfile_changed" swapped="no"/>
              </object>
              <packing>
                <property name="expand">False</property>
                <property name="fill">True</property>
                <property name="position">0</property>
              </packing>
            </child>
            <child>
              <object class="GtkRadioButton" id="rbNewProfile">
                <property name="label" translatable="yes">Create empty profile</property>
                <property name="visible">True</property>
                <property name="can_focus">True</property>
                <property name="receives_default">False</property>
                <property name="active">True</property>
                <property name="draw_indicator">True</property>
                <signal name="toggled" handler="on_rbNewProfile_group_changed" swapped="no"/>
              </object>
              <packing>
                <property name="expand">False</property>
                <property name="fill">True</property>
                <property name="position">1</property>
              </packing>
            </child>
            <child>
              <object class="GtkRadioButton" id="rbCopyProfile">
                <property name="label" translatable="yes">Copy current profile</property>
                <property name="visible">True</property>
                <property name="can_focus">True</property>
                <property name="receives_default">False</property>
                <property name="active">True</property>
                <property name="draw_indicator">True</property>
                <property name="group">rbNewProfile</property>
                <signal name="toggled" handler="on_rbNewProfile_group_changed" swapped="no"/>
              </object>
              <packing>
                <property name="expand">False</property>
                <property name="fill">True</property>
                <property name="position">2</property>
              </packing>
            </child>
          </object>
          <packing>
            <property name="expand">False</property>
            <property name="fill">True</property>
            <property name="position">1</property>
          </packing>
        </child>
      </object>
    </child>
    <child type="titlebar">
      <object class="GtkHeaderBar" id="headerbar2">
        <property name="visible">True</property>
        <property name="can_focus">False</property>
        <property name="title">New Profile</property>
        <property name="show_close_button">True</property>
        <property name="decoration_layout">:close</property>
      </object>
    </child>
  </object>
  <object class="GtkDialog" id="dlgRenameProfile">
    <property name="width_request">600</property>
    <property name="can_focus">False</property>
    <property name="resizable">False</property>
    <property name="modal">True</property>
    <property name="type_hint">dialog</property>
    <property name="skip_taskbar_hint">True</property>
    <property name="skip_pager_hint">True</property>
    <signal name="delete-event" handler="undeletable_dialog" swapped="no"/>
    <child internal-child="vbox">
      <object class="GtkBox" id="dialog-vbox2">
        <property name="can_focus">False</property>
        <property name="margin_left">10</property>
        <property name="margin_right">10</property>
        <property name="margin_top">10</property>
        <property name="margin_bottom">10</property>
        <property name="orientation">vertical</property>
        <property name="spacing">2</property>
        <child internal-child="action_area">
          <object class="GtkButtonBox" id="dialog-action_area2">
            <property name="can_focus">False</property>
            <property name="layout_style">end</property>
            <child>
              <object class="GtkButton" id="btRenameProfile">
                <property name="label">gtk-ok</property>
                <property name="visible">True</property>
                <property name="can_focus">True</property>
                <property name="receives_default">True</property>
                <property name="use_stock">True</property>
                <signal name="clicked" handler="on_btRenameProfile_clicked" swapped="no"/>
              </object>
              <packing>
                <property name="expand">True</property>
                <property name="fill">True</property>
                <property name="position">1</property>
              </packing>
            </child>
          </object>
          <packing>
            <property name="expand">False</property>
            <property name="fill">False</property>
            <property name="position">0</property>
          </packing>
        </child>
        <child>
          <object class="GtkLabel" id="label3">
            <property name="visible">True</property>
            <property name="can_focus">False</property>
            <property name="label" translatable="yes">New name for profile</property>
            <property name="xalign">0</property>
            <attributes>
              <attribute name="weight" value="bold"/>
            </attributes>
          </object>
          <packing>
            <property name="expand">False</property>
            <property name="fill">True</property>
            <property name="position">0</property>
          </packing>
        </child>
        <child>
          <object class="GtkEntry" id="txRename">
            <property name="visible">True</property>
            <property name="can_focus">True</property>
            <property name="margin_top">10</property>
            <property name="margin_bottom">10</property>
            <signal name="changed" handler="on_txRename_changed" swapped="no"/>
          </object>
          <packing>
            <property name="expand">False</property>
            <property name="fill">True</property>
            <property name="position">1</property>
          </packing>
        </child>
      </object>
    </child>
    <child type="titlebar">
      <object class="GtkHeaderBar" id="headerbar1">
        <property name="visible">True</property>
        <property name="can_focus">False</property>
        <property name="title">Rename Profile</property>
        <property name="decoration_layout">:close</property>
      </object>
    </child>
  </object>
  <object class="GtkListStore" id="lstProfile">
    <columns>
      <!-- column-name name -->
      <column type="gchararray"/>
      <!-- column-name giofile -->
      <column type="GObject"/>
      <!-- column-name changed -->
      <column type="gchararray"/>
    </columns>
  </object>
  <object class="GtkMenu" id="mnuDaemon">
    <property name="visible">True</property>
    <property name="can_focus">False</property>
    <child>
      <object class="GtkCheckMenuItem" id="mnuEmulationEnabled">
        <property name="visible">True</property>
        <property name="can_focus">False</property>
        <property name="label" translatable="yes">_Emulation Enabled</property>
        <property name="use_underline">True</property>
        <signal name="toggled" handler="on_mnuEmulationEnabled_toggled" swapped="no"/>
      </object>
    </child>
    <child>
      <object class="GtkMenuItem" id="mnuRegisterController">
        <property name="visible">True</property>
        <property name="can_focus">False</property>
        <property name="label" translatable="yes">_Register New Controller</property>
        <property name="use_underline">True</property>
        <signal name="activate" handler="on_mnuRegisterController_activate" swapped="no"/>
      </object>
    </child>
    <child>
      <object class="GtkMenuItem" id="mnuGlobalSettings">
        <property name="visible">True</property>
        <property name="can_focus">False</property>
        <property name="label" translatable="yes">_Settings</property>
        <property name="use_underline">True</property>
        <signal name="activate" handler="on_mnuGlobalSettings_activate" swapped="no"/>
      </object>
    </child>
    <child>
      <object class="GtkMenuItem" id="mnuImport">
        <property name="visible">True</property>
        <property name="can_focus">False</property>
        <property name="label" translatable="yes">Import/Export _Profile...</property>
        <property name="use_underline">True</property>
        <signal name="activate" handler="on_mnuImport_activate" swapped="no"/>
      </object>
    </child>
    <child>
      <object class="GtkSeparatorMenuItem" id="menuitem1">
        <property name="visible">True</property>
        <property name="can_focus">False</property>
      </object>
    </child>
    <child>
      <object class="GtkMenuItem" id="mnuAbout">
        <property name="visible">True</property>
        <property name="can_focus">False</property>
        <property name="label" translatable="yes">About</property>
        <property name="use_underline">True</property>
        <signal name="activate" handler="on_mnuAbout_activate" swapped="no"/>
      </object>
    </child>
    <child>
      <object class="GtkMenuItem" id="mnuExit">
        <property name="visible">True</property>
        <property name="can_focus">False</property>
        <property name="label" translatable="yes">Quit</property>
        <property name="use_underline">True</property>
        <signal name="activate" handler="on_mnuExit_activate" swapped="no"/>
      </object>
    </child>
  </object>
  <object class="GtkWindow" id="window">
    <property name="can_focus">False</property>
    <property name="resizable">False</property>
    <property name="window_position">center</property>
    <signal name="delete-event" handler="on_window_delete_event" swapped="no"/>
    <child>
      <object class="GtkBox" id="content">
        <property name="visible">True</property>
        <property name="can_focus">False</property>
        <property name="orientation">vertical</property>
        <property name="spacing">1</property>
        <signal name="drag-data-received" handler="on_drag_data_received" swapped="no"/>
        <child>
          <object class="GtkBox" id="vbSwitchers">
            <property name="visible">True</property>
            <property name="can_focus">False</property>
            <property name="margin_top">5</property>
            <property name="orientation">vertical</property>
            <child>
              <object class="GtkSeparator" id="sepSwitchers">
                <property name="can_focus">False</property>
                <property name="no_show_all">True</property>
                <property name="margin_left">10</property>
                <property name="margin_right">10</property>
                <property name="margin_top">5</property>
                <property name="margin_bottom">5</property>
              </object>
              <packing>
                <property name="expand">False</property>
                <property name="fill">True</property>
                <property name="position">0</property>
              </packing>
            </child>
          </object>
          <packing>
            <property name="expand">False</property>
            <property name="fill">True</property>
            <property name="position">0</property>
          </packing>
        </child>
        <child>
          <object class="GtkStack" id="stckEditor">
            <property name="visible">True</property>
            <property name="can_focus">False</property>
            <property name="transition_duration">500</property>
            <property name="transition_type">crossfade</property>
            <property name="interpolate_size">True</property>
            <child>
              <object class="GtkGrid" id="grEditor">
                <property name="visible">True</property>
                <property name="can_focus">False</property>
                <property name="margin_left">5</property>
                <property name="margin_right">5</property>
                <property name="margin_bottom">5</property>
                <child>
                  <object class="GtkBox" id="vbLeft">
                    <property name="visible">True</property>
                    <property name="can_focus">False</property>
                    <property name="margin_right">20</property>
                    <property name="orientation">vertical</property>
                    <property name="spacing">1</property>
                    <child>
                      <object class="GtkButton" id="btLT">
                        <property name="width_request">170</property>
                        <property name="visible">True</property>
                        <property name="can_focus">True</property>
                        <property name="receives_default">True</property>
                        <child>
                          <placeholder/>
                        </child>
                      </object>
                      <packing>
                        <property name="expand">False</property>
                        <property name="fill">True</property>
                        <property name="position">0</property>
                      </packing>
                    </child>
                    <child>
                      <object class="GtkButton" id="btLB">
                        <property name="width_request">170</property>
                        <property name="visible">True</property>
                        <property name="can_focus">True</property>
                        <property name="receives_default">True</property>
                        <child>
                          <placeholder/>
                        </child>
                      </object>
                      <packing>
                        <property name="expand">False</property>
                        <property name="fill">True</property>
                        <property name="position">1</property>
                      </packing>
                    </child>
                    <child>
                      <object class="GtkButton" id="btLGRIP">
                        <property name="width_request">170</property>
                        <property name="visible">True</property>
                        <property name="can_focus">True</property>
                        <property name="receives_default">True</property>
                        <child>
                          <placeholder/>
                        </child>
                      </object>
                      <packing>
                        <property name="expand">False</property>
                        <property name="fill">True</property>
                        <property name="position">2</property>
                      </packing>
                    </child>
                    <child>
                      <object class="GtkButton" id="btBACK">
                        <property name="width_request">170</property>
                        <property name="visible">True</property>
                        <property name="can_focus">True</property>
                        <property name="receives_default">True</property>
                        <child>
                          <placeholder/>
                        </child>
                      </object>
                      <packing>
                        <property name="expand">False</property>
                        <property name="fill">True</property>
                        <property name="position">3</property>
                      </packing>
                    </child>
                  </object>
                  <packing>
                    <property name="left_attach">0</property>
                    <property name="top_attach">0</property>
                  </packing>
                </child>
                <child>
                  <object class="GtkBox" id="vbRight">
                    <property name="visible">True</property>
                    <property name="can_focus">False</property>
                    <property name="margin_left">20</property>
                    <property name="orientation">vertical</property>
                    <property name="spacing">1</property>
                    <child>
                      <object class="GtkButton" id="btRT">
                        <property name="width_request">170</property>
                        <property name="visible">True</property>
                        <property name="can_focus">True</property>
                        <property name="receives_default">True</property>
                        <child>
                          <placeholder/>
                        </child>
                      </object>
                      <packing>
                        <property name="expand">False</property>
                        <property name="fill">True</property>
                        <property name="position">0</property>
                      </packing>
                    </child>
                    <child>
                      <object class="GtkButton" id="btRB">
                        <property name="width_request">170</property>
                        <property name="visible">True</property>
                        <property name="can_focus">True</property>
                        <property name="receives_default">True</property>
                        <child>
                          <placeholder/>
                        </child>
                      </object>
                      <packing>
                        <property name="expand">False</property>
                        <property name="fill">True</property>
                        <property name="position">1</property>
                      </packing>
                    </child>
                    <child>
                      <object class="GtkButton" id="btRGRIP">
                        <property name="width_request">170</property>
                        <property name="visible">True</property>
                        <property name="can_focus">True</property>
                        <property name="receives_default">True</property>
                        <child>
                          <placeholder/>
                        </child>
                      </object>
                      <packing>
                        <property name="expand">False</property>
                        <property name="fill">True</property>
                        <property name="position">2</property>
                      </packing>
                    </child>
                    <child>
                      <object class="GtkButton" id="btSTART">
                        <property name="width_request">170</property>
                        <property name="visible">True</property>
                        <property name="can_focus">True</property>
                        <property name="receives_default">True</property>
                        <child>
                          <placeholder/>
                        </child>
                      </object>
                      <packing>
                        <property name="expand">False</property>
                        <property name="fill">True</property>
                        <property name="position">3</property>
                      </packing>
                    </child>
                  </object>
                  <packing>
                    <property name="left_attach">2</property>
                    <property name="top_attach">0</property>
                  </packing>
                </child>
                <child>
                  <object class="GtkBox" id="vbPads">
                    <property name="visible">True</property>
                    <property name="can_focus">False</property>
                    <property name="margin_top">10</property>
                    <property name="baseline_position">bottom</property>
                    <child>
                      <object class="GtkLabel" id="label1">
                        <property name="visible">True</property>
                        <property name="can_focus">False</property>
                      </object>
                      <packing>
                        <property name="expand">True</property>
                        <property name="fill">True</property>
                        <property name="position">0</property>
                      </packing>
                    </child>
                    <child>
                      <object class="GtkButton" id="btLPAD">
                        <property name="width_request">220</property>
                        <property name="visible">True</property>
                        <property name="can_focus">True</property>
                        <property name="receives_default">True</property>
                        <child>
                          <placeholder/>
                        </child>
                      </object>
                      <packing>
                        <property name="expand">False</property>
                        <property name="fill">True</property>
                        <property name="position">1</property>
                      </packing>
                    </child>
                    <child>
                      <object class="GtkButton" id="btSTICK">
                        <property name="width_request">220</property>
                        <property name="visible">True</property>
                        <property name="can_focus">True</property>
                        <property name="receives_default">True</property>
                        <property name="margin_left">10</property>
                        <property name="margin_right">10</property>
                        <child>
                          <placeholder/>
                        </child>
                      </object>
                      <packing>
                        <property name="expand">False</property>
                        <property name="fill">True</property>
                        <property name="position">2</property>
                      </packing>
                    </child>
                    <child>
                      <object class="GtkButton" id="btGYRO">
                        <property name="width_request">220</property>
                        <property name="visible">True</property>
                        <property name="can_focus">True</property>
                        <property name="receives_default">True</property>
                      </object>
                      <packing>
                        <property name="expand">False</property>
                        <property name="fill">True</property>
                        <property name="position">3</property>
                      </packing>
                    </child>
                    <child>
                      <object class="GtkButton" id="btRPAD">
                        <property name="width_request">220</property>
                        <property name="visible">True</property>
                        <property name="can_focus">True</property>
                        <property name="receives_default">True</property>
                        <property name="margin_left">10</property>
                        <child>
                          <placeholder/>
                        </child>
                      </object>
                      <packing>
                        <property name="expand">False</property>
                        <property name="fill">True</property>
                        <property name="position">4</property>
                      </packing>
                    </child>
                    <child>
                      <object class="GtkLabel" id="label2">
                        <property name="visible">True</property>
                        <property name="can_focus">False</property>
                      </object>
                      <packing>
                        <property name="expand">True</property>
                        <property name="fill">True</property>
                        <property name="position">5</property>
                      </packing>
                    </child>
                  </object>
                  <packing>
                    <property name="left_attach">0</property>
                    <property name="top_attach">2</property>
                    <property name="width">3</property>
                  </packing>
                </child>
                <child>
                  <object class="GtkFixed" id="mainArea">
                    <property name="visible">True</property>
                    <property name="can_focus">False</property>
                    <child>
                      <object class="GtkBox" id="vbC">
                        <property name="visible">True</property>
                        <property name="can_focus">False</property>
                        <child>
                          <object class="GtkLabel" id="label9">
                            <property name="visible">True</property>
                            <property name="can_focus">False</property>
                          </object>
                          <packing>
                            <property name="expand">True</property>
                            <property name="fill">True</property>
                            <property name="position">0</property>
                          </packing>
                        </child>
                        <child>
                          <object class="GtkButton" id="btC">
                            <property name="width_request">170</property>
                            <property name="visible">True</property>
                            <property name="can_focus">True</property>
                            <property name="receives_default">True</property>
                          </object>
                          <packing>
                            <property name="expand">False</property>
                            <property name="fill">True</property>
                            <property name="position">1</property>
                          </packing>
                        </child>
                        <child>
                          <object class="GtkLabel" id="label10">
                            <property name="visible">True</property>
                            <property name="can_focus">False</property>
                          </object>
                          <packing>
                            <property name="expand">True</property>
                            <property name="fill">True</property>
                            <property name="position">2</property>
                          </packing>
                        </child>
                      </object>
                      <packing>
                        <property name="x">10</property>
                        <property name="y">150</property>
                      </packing>
                    </child>
                  </object>
                  <packing>
                    <property name="left_attach">1</property>
                    <property name="top_attach">0</property>
                    <property name="height">2</property>
                  </packing>
                </child>
                <child>
                  <object class="GtkBox" id="vbXY">
                    <property name="visible">True</property>
                    <property name="can_focus">False</property>
                    <property name="margin_right">30</property>
                    <property name="orientation">vertical</property>
                    <property name="spacing">1</property>
                    <child>
                      <object class="GtkButton" id="btY">
                        <property name="width_request">170</property>
                        <property name="visible">True</property>
                        <property name="can_focus">True</property>
                        <property name="receives_default">True</property>
                        <child>
                          <placeholder/>
                        </child>
                      </object>
                      <packing>
                        <property name="expand">False</property>
                        <property name="fill">True</property>
                        <property name="position">1</property>
                      </packing>
                    </child>
                    <child>
                      <object class="GtkButton" id="btX">
                        <property name="width_request">170</property>
                        <property name="visible">True</property>
                        <property name="can_focus">True</property>
                        <property name="receives_default">True</property>
                        <child>
                          <placeholder/>
                        </child>
                      </object>
                      <packing>
                        <property name="expand">False</property>
                        <property name="fill">True</property>
                        <property name="position">2</property>
                      </packing>
                    </child>
                  </object>
                  <packing>
                    <property name="left_attach">0</property>
                    <property name="top_attach">1</property>
                  </packing>
                </child>
                <child>
                  <object class="GtkBox" id="vbAB">
                    <property name="visible">True</property>
                    <property name="can_focus">False</property>
                    <property name="margin_left">30</property>
                    <property name="orientation">vertical</property>
                    <property name="spacing">1</property>
                    <child>
                      <object class="GtkButton" id="btB">
                        <property name="width_request">170</property>
                        <property name="visible">True</property>
                        <property name="can_focus">True</property>
                        <property name="receives_default">True</property>
                        <child>
                          <placeholder/>
                        </child>
                      </object>
                      <packing>
                        <property name="expand">False</property>
                        <property name="fill">True</property>
                        <property name="position">1</property>
                      </packing>
                    </child>
                    <child>
                      <object class="GtkButton" id="btA">
                        <property name="width_request">170</property>
                        <property name="visible">True</property>
                        <property name="can_focus">True</property>
                        <property name="receives_default">True</property>
                        <child>
                          <placeholder/>
                        </child>
                      </object>
                      <packing>
                        <property name="expand">False</property>
                        <property name="fill">True</property>
                        <property name="position">2</property>
                      </packing>
                    </child>
                  </object>
                  <packing>
                    <property name="left_attach">2</property>
                    <property name="top_attach">1</property>
                  </packing>
                </child>
              </object>
              <packing>
                <property name="name">page0</property>
                <property name="title" translatable="yes">page0</property>
              </packing>
            </child>
            <child>
<<<<<<< HEAD
              <object class="GtkSeparator" id="sepMain">
=======
              <object class="GtkLabel" id="lblEmpty">
>>>>>>> b50035a7
                <property name="visible">True</property>
                <property name="can_focus">False</property>
              </object>
              <packing>
                <property name="name">page1</property>
                <property name="title" translatable="yes">page1</property>
                <property name="position">1</property>
              </packing>
            </child>
          </object>
          <packing>
            <property name="expand">False</property>
            <property name="fill">True</property>
            <property name="position">1</property>
          </packing>
        </child>
      </object>
    </child>
    <child type="titlebar">
      <object class="GtkHeaderBar" id="hbWindow">
        <property name="visible">True</property>
        <property name="can_focus">False</property>
        <property name="show_close_button">True</property>
        <child>
          <object class="GtkMenuButton" id="btDaemon">
            <property name="visible">True</property>
            <property name="can_focus">True</property>
            <property name="receives_default">True</property>
            <property name="relief">none</property>
            <property name="popup">mnuDaemon</property>
            <child>
              <object class="GtkImage" id="imgDaemonStatus">
                <property name="width_request">24</property>
                <property name="height_request">24</property>
                <property name="visible">True</property>
                <property name="can_focus">False</property>
              </object>
            </child>
          </object>
        </child>
        <child>
          <object class="GtkButton" id="btUndo">
            <property name="visible">True</property>
            <property name="sensitive">False</property>
            <property name="can_focus">True</property>
            <property name="receives_default">True</property>
            <property name="tooltip_text" translatable="yes">Undo</property>
            <signal name="clicked" handler="on_btUndo_clicked" swapped="no"/>
            <child>
              <object class="GtkImage" id="image1">
                <property name="visible">True</property>
                <property name="can_focus">False</property>
                <property name="stock">gtk-undo</property>
              </object>
            </child>
          </object>
          <packing>
            <property name="position">1</property>
          </packing>
        </child>
        <child>
          <object class="GtkButton" id="btRedo">
            <property name="visible">True</property>
            <property name="sensitive">False</property>
            <property name="can_focus">True</property>
            <property name="receives_default">True</property>
            <property name="tooltip_text" translatable="yes">Redo</property>
            <signal name="clicked" handler="on_btRedo_clicked" swapped="no"/>
            <child>
              <object class="GtkImage" id="image3">
                <property name="visible">True</property>
                <property name="can_focus">False</property>
                <property name="stock">gtk-redo</property>
              </object>
            </child>
          </object>
          <packing>
            <property name="position">2</property>
          </packing>
        </child>
      </object>
    </child>
  </object>
  <object class="GtkDialog" id="dlgProfileDetails">
    <property name="can_focus">False</property>
    <property name="type_hint">dialog</property>
    <property name="deletable">False</property>
    <property name="attached_to">window</property>
    <signal name="delete-event" handler="undeletable_dialog" swapped="no"/>
    <child internal-child="vbox">
      <object class="GtkBox" id="dlgProfileDetailsVB">
        <property name="can_focus">False</property>
        <property name="orientation">vertical</property>
        <property name="spacing">2</property>
        <child internal-child="action_area">
          <object class="GtkButtonBox" id="dlgProfileDetailsBB">
            <property name="can_focus">False</property>
            <property name="layout_style">end</property>
            <child>
              <object class="GtkButton" id="btCloseDetails">
                <property name="label">gtk-close</property>
                <property name="visible">True</property>
                <property name="can_focus">True</property>
                <property name="receives_default">True</property>
                <property name="use_stock">True</property>
                <signal name="clicked" handler="on_btCloseDetails_clicked" swapped="no"/>
              </object>
              <packing>
                <property name="expand">True</property>
                <property name="fill">True</property>
                <property name="position">1</property>
              </packing>
            </child>
          </object>
          <packing>
            <property name="expand">False</property>
            <property name="fill">False</property>
            <property name="position">0</property>
          </packing>
        </child>
        <child>
          <object class="GtkGrid" id="grid77">
            <property name="visible">True</property>
            <property name="can_focus">False</property>
            <property name="margin_left">20</property>
            <property name="margin_right">20</property>
            <property name="margin_top">10</property>
            <property name="margin_bottom">10</property>
            <child>
              <object class="GtkLabel" id="lblProfileFilename">
                <property name="visible">True</property>
                <property name="can_focus">False</property>
                <property name="margin_right">20</property>
                <property name="hexpand">False</property>
                <property name="label" translatable="yes">Profile _Filename</property>
                <property name="use_underline">True</property>
                <property name="mnemonic_widget">txProfileFilename</property>
                <property name="xalign">0</property>
                <attributes>
                  <attribute name="weight" value="bold"/>
                </attributes>
              </object>
              <packing>
                <property name="left_attach">0</property>
                <property name="top_attach">0</property>
              </packing>
            </child>
            <child>
              <object class="GtkEntry" id="txProfileFilename">
                <property name="visible">True</property>
                <property name="can_focus">True</property>
                <property name="hexpand">True</property>
                <property name="editable">False</property>
              </object>
              <packing>
                <property name="left_attach">1</property>
                <property name="top_attach">0</property>
              </packing>
            </child>
            <child>
              <object class="GtkLabel" id="lblProfileDescription">
                <property name="visible">True</property>
                <property name="can_focus">False</property>
                <property name="margin_top">10</property>
                <property name="margin_bottom">5</property>
                <property name="hexpand">False</property>
                <property name="label" translatable="yes">Profile _Description</property>
                <property name="use_underline">True</property>
                <property name="mnemonic_widget">txProfileDescription</property>
                <property name="xalign">0</property>
                <attributes>
                  <attribute name="weight" value="bold"/>
                </attributes>
              </object>
              <packing>
                <property name="left_attach">0</property>
                <property name="top_attach">1</property>
                <property name="width">2</property>
              </packing>
            </child>
            <child>
              <object class="GtkCheckButton" id="cbProfileIsTemplate">
                <property name="visible">True</property>
                <property name="can_focus">True</property>
                <property name="receives_default">False</property>
                <property name="margin_top">10</property>
                <property name="draw_indicator">True</property>
                <signal name="toggled" handler="on_cbProfileIsTemplate_toggled" swapped="no"/>
                <child>
                  <object class="GtkLabel" id="lblProfileIsTemplate">
                    <property name="visible">True</property>
                    <property name="can_focus">False</property>
                    <property name="label" translatable="yes">Profile is _Template</property>
                    <property name="use_underline">True</property>
                    <property name="mnemonic_widget">cbProfileIsTemplate</property>
                    <property name="xalign">0</property>
                    <attributes>
                      <attribute name="weight" value="bold"/>
                    </attributes>
                  </object>
                </child>
              </object>
              <packing>
                <property name="left_attach">0</property>
                <property name="top_attach">3</property>
                <property name="width">2</property>
              </packing>
            </child>
            <child>
              <object class="GtkScrolledWindow" id="swProfileDescription">
                <property name="width_request">500</property>
                <property name="height_request">75</property>
                <property name="visible">True</property>
                <property name="can_focus">True</property>
                <property name="margin_left">20</property>
                <property name="shadow_type">in</property>
                <child>
                  <object class="GtkTextView" id="txProfileDescription">
                    <property name="visible">True</property>
                    <property name="can_focus">True</property>
                    <property name="buffer">buffProfileDescription</property>
                  </object>
                </child>
              </object>
              <packing>
                <property name="left_attach">0</property>
                <property name="top_attach">2</property>
                <property name="width">2</property>
              </packing>
            </child>
          </object>
          <packing>
            <property name="expand">False</property>
            <property name="fill">True</property>
            <property name="position">1</property>
          </packing>
        </child>
      </object>
    </child>
    <child type="titlebar">
      <object class="GtkHeaderBar" id="headerbar3">
        <property name="visible">True</property>
        <property name="can_focus">False</property>
        <property name="title">Profile Details</property>
        <property name="show_close_button">True</property>
        <property name="decoration_layout">:close</property>
        <signal name="delete-event" handler="undeletable_dialog" swapped="no"/>
      </object>
    </child>
  </object>
  <object class="GtkMenu" id="mnuPS">
    <property name="visible">True</property>
    <property name="can_focus">False</property>
    <child>
      <object class="GtkMenuItem" id="mnuConfigureController">
        <property name="visible">True</property>
        <property name="can_focus">False</property>
        <property name="label" translatable="yes">_Configure Controller</property>
        <property name="use_underline">True</property>
        <signal name="activate" handler="on_mnuConfigureController_activate" swapped="no"/>
      </object>
    </child>
    <child>
      <object class="GtkMenuItem" id="mnuTurnoffController">
        <property name="visible">True</property>
        <property name="can_focus">False</property>
        <property name="label" translatable="yes">_Turn Off Controller</property>
        <property name="use_underline">True</property>
        <signal name="activate" handler="mnuTurnoffController_activate" swapped="no"/>
      </object>
    </child>
    <child>
      <object class="GtkSeparatorMenuItem" id="mnuProfileSeparator2">
        <property name="visible">True</property>
        <property name="can_focus">False</property>
      </object>
    </child>
    <child>
      <object class="GtkMenuItem" id="mnuProfileNew">
        <property name="visible">True</property>
        <property name="can_focus">False</property>
        <property name="label" translatable="yes">_New Profile</property>
        <property name="use_underline">True</property>
        <signal name="activate" handler="on_mnuProfileNew_activate" swapped="no"/>
      </object>
    </child>
    <child>
      <object class="GtkMenuItem" id="mnuProfileCopy">
        <property name="visible">True</property>
        <property name="can_focus">False</property>
        <property name="label" translatable="yes">_Copy Profile</property>
        <property name="use_underline">True</property>
        <signal name="activate" handler="on_mnuProfileCopy_activate" swapped="no"/>
      </object>
    </child>
    <child>
      <object class="GtkMenuItem" id="mnuProfileRename">
        <property name="visible">True</property>
        <property name="can_focus">False</property>
        <property name="label" translatable="yes">_Rename Profile</property>
        <property name="use_underline">True</property>
        <signal name="activate" handler="on_mnuProfileRename_activate" swapped="no"/>
      </object>
    </child>
    <child>
      <object class="GtkMenuItem" id="mnuProfileDelete">
        <property name="visible">True</property>
        <property name="can_focus">False</property>
        <property name="label" translatable="yes">_Delete Profile</property>
        <property name="use_underline">True</property>
        <signal name="activate" handler="on_mnuProfileDelete_activate" swapped="no"/>
      </object>
    </child>
    <child>
      <object class="GtkMenuItem" id="mnuProfileRevert">
        <property name="can_focus">False</property>
        <property name="label" translatable="yes">_Revert Profile to Defaults</property>
        <property name="use_underline">True</property>
        <signal name="activate" handler="on_mnuProfileDelete_activate" swapped="no"/>
      </object>
    </child>
    <child>
      <object class="GtkSeparatorMenuItem" id="mnuProfileSeparator1">
        <property name="visible">True</property>
        <property name="can_focus">False</property>
      </object>
    </child>
    <child>
      <object class="GtkMenuItem" id="mnuProfileDetails">
        <property name="visible">True</property>
        <property name="can_focus">False</property>
        <property name="label" translatable="yes">Profile D_etails</property>
        <property name="use_underline">True</property>
        <signal name="activate" handler="on_mnuProfileDetails_activate" swapped="no"/>
      </object>
    </child>
  </object>
  <object class="GtkMenu" id="mnuPopup">
    <property name="visible">True</property>
    <property name="can_focus">False</property>
    <child>
      <object class="GtkMenuItem" id="mnuClear">
        <property name="visible">True</property>
        <property name="can_focus">False</property>
        <property name="label" translatable="yes">C_lear</property>
        <property name="use_underline">True</property>
        <signal name="activate" handler="on_mnuClear_activate" swapped="no"/>
      </object>
    </child>
    <child>
      <object class="GtkMenuItem" id="mnuCopy">
        <property name="visible">True</property>
        <property name="can_focus">False</property>
        <property name="label" translatable="yes">_Copy</property>
        <property name="use_underline">True</property>
        <signal name="activate" handler="on_mnuCopy_activate" swapped="no"/>
      </object>
    </child>
    <child>
      <object class="GtkMenuItem" id="mnuPaste">
        <property name="visible">True</property>
        <property name="can_focus">False</property>
        <property name="label" translatable="yes">_Paste</property>
        <property name="use_underline">True</property>
        <signal name="activate" handler="on_mnuPaste_activate" swapped="no"/>
      </object>
    </child>
    <child>
      <object class="GtkSeparatorMenuItem" id="mnuEditPressSeparator">
        <property name="visible">True</property>
        <property name="can_focus">False</property>
      </object>
    </child>
    <child>
      <object class="GtkMenuItem" id="mnuEditPress">
        <property name="visible">True</property>
        <property name="can_focus">False</property>
        <property name="label" translatable="yes">_Edit Pressed Action</property>
        <property name="use_underline">True</property>
        <signal name="activate" handler="on_mnuEditPress_activate" swapped="no"/>
      </object>
    </child>
  </object>
  <object class="GtkMenu" id="mnuTray">
    <property name="visible">True</property>
    <property name="can_focus">False</property>
    <child>
      <object class="GtkMenuItem" id="mnuShowWindowTray">
        <property name="can_focus">False</property>
        <property name="label" translatable="yes">Show/Hide _Window</property>
        <property name="use_underline">True</property>
        <signal name="activate" handler="on_statusicon_clicked" swapped="no"/>
      </object>
    </child>
    <child>
      <object class="GtkCheckMenuItem" id="mnuEmulationEnabledTray">
        <property name="visible">True</property>
        <property name="can_focus">False</property>
        <property name="label" translatable="yes">_Emulation Enabled</property>
        <property name="use_underline">True</property>
        <signal name="toggled" handler="on_mnuEmulationEnabled_toggled" swapped="no"/>
      </object>
    </child>
    <child>
      <object class="GtkSeparatorMenuItem" id="menuitem7">
        <property name="visible">True</property>
        <property name="can_focus">False</property>
      </object>
    </child>
    <child>
      <object class="GtkMenuItem" id="mnuAboutTray">
        <property name="visible">True</property>
        <property name="can_focus">False</property>
        <property name="label" translatable="yes">About</property>
        <property name="use_underline">True</property>
        <signal name="activate" handler="on_mnuAbout_activate" swapped="no"/>
      </object>
    </child>
    <child>
      <object class="GtkMenuItem" id="mnuExitTray">
        <property name="visible">True</property>
        <property name="can_focus">False</property>
        <property name="label" translatable="yes">Quit</property>
        <property name="use_underline">True</property>
        <signal name="activate" handler="on_mnuExit_activate" swapped="no"/>
      </object>
    </child>
  </object>
<<<<<<< HEAD
  <object class="GtkInfoBar" id="riNewRelease">
    <property name="visible">True</property>
    <property name="can_focus">False</property>
    <signal name="close" handler="hide_error" swapped="no"/>
    <signal name="response" handler="hide_error" swapped="no"/>
    <child internal-child="action_area">
      <object class="GtkButtonBox" id="riNewReleaseBB">
        <property name="can_focus">False</property>
        <property name="spacing">6</property>
        <property name="layout_style">end</property>
        <child>
          <placeholder/>
        </child>
      </object>
      <packing>
        <property name="expand">False</property>
        <property name="fill">False</property>
        <property name="position">0</property>
      </packing>
    </child>
    <child internal-child="content_area">
      <object class="GtkBox" id="riNewReleaseVB">
        <property name="can_focus">False</property>
        <property name="hexpand">True</property>
        <property name="vexpand">False</property>
        <property name="spacing">16</property>
        <child>
          <object class="GtkImage" id="image6">
            <property name="visible">True</property>
            <property name="can_focus">False</property>
            <property name="stock">gtk-info</property>
            <property name="icon_size">6</property>
          </object>
          <packing>
            <property name="expand">False</property>
            <property name="fill">True</property>
            <property name="position">0</property>
          </packing>
        </child>
        <child>
          <object class="GtkGrid" id="grNewRelease">
            <property name="visible">True</property>
            <property name="can_focus">False</property>
            <child>
              <object class="GtkLabel" id="lblNewRelease">
                <property name="visible">True</property>
                <property name="can_focus">False</property>
                <property name="hexpand">True</property>
                <property name="label" translatable="yes">Welcome to the version &lt;b&gt;%s&lt;/b&gt;</property>
                <property name="use_markup">True</property>
                <property name="xalign">0</property>
                <property name="yalign">0</property>
              </object>
              <packing>
                <property name="left_attach">0</property>
                <property name="top_attach">1</property>
                <property name="width">2</property>
              </packing>
            </child>
            <child>
              <object class="GtkLabel" id="cbNewReleaseHeader">
                <property name="visible">True</property>
                <property name="can_focus">False</property>
                <property name="label" translatable="yes">SC Controller was upgraded</property>
                <property name="xalign">0</property>
                <property name="yalign">0.5</property>
                <attributes>
                  <attribute name="weight" value="bold"/>
                </attributes>
              </object>
              <packing>
                <property name="left_attach">0</property>
                <property name="top_attach">0</property>
              </packing>
            </child>
            <child>
              <object class="GtkCheckButton" id="cbNewRelease">
                <property name="label" translatable="yes">Display with each new version</property>
                <property name="visible">True</property>
                <property name="can_focus">True</property>
                <property name="receives_default">False</property>
                <property name="halign">end</property>
                <property name="hexpand">True</property>
                <property name="active">True</property>
                <property name="draw_indicator">True</property>
                <signal name="toggled" handler="on_cbNewRelease_toggled" swapped="no"/>
              </object>
              <packing>
                <property name="left_attach">1</property>
                <property name="top_attach">0</property>
              </packing>
            </child>
          </object>
          <packing>
            <property name="expand">False</property>
            <property name="fill">True</property>
            <property name="position">1</property>
          </packing>
        </child>
      </object>
      <packing>
        <property name="expand">False</property>
        <property name="fill">False</property>
        <property name="position">0</property>
      </packing>
    </child>
    <child>
      <placeholder/>
    </child>
  </object>
=======
>>>>>>> b50035a7
</interface><|MERGE_RESOLUTION|>--- conflicted
+++ resolved
@@ -758,11 +758,7 @@
               </packing>
             </child>
             <child>
-<<<<<<< HEAD
-              <object class="GtkSeparator" id="sepMain">
-=======
               <object class="GtkLabel" id="lblEmpty">
->>>>>>> b50035a7
                 <property name="visible">True</property>
                 <property name="can_focus">False</property>
               </object>
@@ -1191,7 +1187,6 @@
       </object>
     </child>
   </object>
-<<<<<<< HEAD
   <object class="GtkInfoBar" id="riNewRelease">
     <property name="visible">True</property>
     <property name="can_focus">False</property>
@@ -1302,6 +1297,4 @@
       <placeholder/>
     </child>
   </object>
-=======
->>>>>>> b50035a7
 </interface>