--- conflicted
+++ resolved
@@ -11,14 +11,8 @@
 }, {
     "action": "profile('XBox Controller')", 
     "id": "item3", 
-<<<<<<< HEAD
-    "action": "turnoff",
-    "osd": true,
-    "name": "Turn OFF the Controller"
-=======
     "name": "Profile: XBox Controller", 
     "osd": true
->>>>>>> 6ab84c3e
 }, {
     "action": "turnoff()", 
     "id": "item4", 
