#!/usr/bin/env python2
"""
Python wrapper for some X-related stuff.

Copyright (C) 2017 Kozec

This program is free software; you can redistribute it and/or modify
it under the terms of the GNU General Public License version 2 as published by
the Free Software Foundation

This program is distributed in the hope that it will be useful,
but WITHOUT ANY WARRANTY; without even the implied warranty of
MERCHANTABILITY or FITNESS FOR A PARTICULAR PURPOSE.  See the
GNU General Public License for more details.

You should have received a copy of the GNU General Public License along
with this program; if not, write to the Free Software Foundation, Inc.,
51 Franklin Street, Fifth Floor, Boston, MA 02110-1301 USA.
"""

from ctypes import CDLL, POINTER, c_void_p, Structure, byref, cast
from ctypes import c_long, c_ulong, c_int, c_uint, c_short, c_char_p
from ctypes import c_ushort, c_ubyte, c_char_p, c_bool
import sys


def _load_lib(*names):
	"""
	Tries multiple alternative names to load .so library.
	"""
	for l in names:
		try:
			return CDLL(l)
		except OSError:
			pass
	raise OSError("Failed to load %s, library not found" % (names[0],))

HAVE_X = False
try:
	libXFixes = _load_lib('libXfixes.so', 'libXfixes.so.3')
	libX11 = _load_lib('libX11.so', 'libX11.so.6')
	libXext = _load_lib('libXext.so', 'libXext.so.6')
	HAVE_X = True
except OSError, e:
	print >>sys.stderr, e


# Types
XID = c_ulong
Pixmap = XID
Colormap = XID
Atom = c_ulong
XserverRegion = c_ulong
GC = c_void_p
Display = c_void_p

# Structures
class XRectangle(Structure):
	_fields_ = [
		('x', c_short),
		('y', c_short),
		('width', c_ushort),
		('height', c_ushort),
	]

class XClassHint(Structure):
	_fields_ = [
		('res_name', c_char_p),
		('res_class', c_char_p),
	]

class XkbStateRec(Structure):
	_fields_ = [
		('group', c_ubyte),
		('locked_group', c_ubyte),
		('base_group', c_ushort),
		('latched_group', c_ushort),
		('mods', c_ubyte),
		('base_mods', c_ubyte),
		('latched_mods', c_ubyte),
		('locked_mods', c_ubyte),
		('compat_state', c_ubyte),
		('grab_mods', c_ubyte),
		('compat_grab_mods', c_ubyte),
		('lookup_mods', c_ubyte),
		('compat_lookup_mods', c_ubyte),
		('ptr_buttons', c_ushort),
	]

class XWindowAttributes(Structure):
	_fields_ = [
		('x', c_int),
		('y', c_int),
		('width', c_int),
		('height', c_int),
		('depth', c_int),
		('visual', c_void_p),
		('root', XID),
		('i_class', c_int),
		('bit_gravity', c_int),
		('win_gravity', c_int),
		('backing_store', c_int),
		('backing_planes', c_ulong),
		('backing_pixel', c_ulong),
		('save_under', c_bool),
		('colormap', Colormap),
		('map_installed', c_bool),
		('map_state', c_int),
		('all_event_masks', c_long),
		('your_event_mask', c_long),
		('do_not_propagate_mask', c_long),
		('map_installed', c_bool),
		('screen', c_void_p)
	]


# Consants
SHAPE_BOUNDING	= 0
SHAPE_CLIP		= 1
SHAPE_INPUT		= 2
SHAPE_SET		= 0

XKBUSECOREKBD	= 0x0100
ANYPROPERTYTYPE	= 0L
SUCCESS			= 0

ISVIEWABLE		= 2


if HAVE_X:
	# Functions
	open_display = libX11.XOpenDisplay
	open_display.__doc__ = "Opens connection to XDisplay"
	open_display.argtypes = [ c_char_p ]
	open_display.restype = c_void_p

	free = libX11.XFree
	free.__doc__ = "Used to free some resource returned by XLib"
	free.argtypes = [ c_void_p ]

	create_region = libXFixes.XFixesCreateRegion
	create_region.__doc__ = "Creates rectanglular region for use with set_window_shape_region"
	create_region.argtypes = [ c_void_p, POINTER(XRectangle), c_int ]
	create_region.restype = XserverRegion

	set_window_shape_region = libXFixes.XFixesSetWindowShapeRegion
	set_window_shape_region.__doc__ = "Sets region in which window accepts inputs"
	set_window_shape_region.argtypes = [ c_void_p, XID, c_int, c_int, c_int, XserverRegion ]

	destroy_region = libXFixes.XFixesDestroyRegion
	destroy_region.__doc__ = "Frees region created by create_region"
	destroy_region.argtypes = [ c_void_p, XserverRegion ]

	get_default_root_window = libX11.XDefaultRootWindow
	get_default_root_window.argtypes = [ c_void_p ]

	flush = libX11.XFlush
	flush.__doc__ = "Asks Xlib to send queued commands to XServer"
	flush.argtypes = [ c_void_p ]

	warp_pointer = libX11.XWarpPointer
	warp_pointer.__doc__ = "Very, very, V*E*R*Y complicated shit used to move cursor"
	warp_pointer.argtypes = [ c_void_p, XID, XID, c_int, c_int, c_int, c_int, c_int, c_int ]

	query_pointer = libX11.XQueryPointer
	query_pointer.__doc__ = "Returns a lot of nonsense along with mouse cursor position"
	query_pointer.argtypes = [ c_void_p, XID, POINTER(XID), POINTER(XID),
		POINTER(c_int), POINTER(c_int), POINTER(c_int), POINTER(c_int), POINTER(c_uint) ]

	get_window_attributes = libX11.XGetWindowAttributes
	get_window_attributes.__doc__ = "https://tronche.com/gui/x/xlib/window-information/XGetWindowAttributes.html"
	get_window_attributes.argtypes = [ c_void_p, XID, POINTER(XWindowAttributes) ]


	translate_coordinates = libX11.XTranslateCoordinates
	translate_coordinates.argtypes = [ c_void_p, XID, XID, c_int, c_int,
		POINTER(c_int), POINTER(c_int), POINTER(XID) ]
	translate_coordinates.restype = c_bool


	get_input_focus = libX11.XGetInputFocus
	get_input_focus.__doc__ = """Returns window that currently have window focus.
		Most of window managers and some GTK applications are breaking this.
		See https://specifications.freedesktop.org/wm-spec/1.3/ar01s03.html
		"""
	get_input_focus.argtypes = [ c_void_p, POINTER(XID), POINTER(c_int) ]

	get_window_property = libX11.XGetWindowProperty
	get_window_property.__doc__ = "Returns value of property associated with window"
	get_window_property.argtypes = [ c_void_p, XID, Atom, c_long, c_long, c_bool,
		Atom, POINTER(Atom), POINTER(Atom), POINTER(c_ulong), POINTER(c_ulong),
		POINTER(c_void_p) ]
	get_window_property.restype = c_int

	alloc_class_hint = libX11.XAllocClassHint
	alloc_class_hint.restype = POINTER(XClassHint)
	alloc_class_hint.argtypes = []
	alloc_class_hint.__doc__ = 	"""Allocates and returns a pointer to a XClassHint
		structure. Returned pointer has to be deallocated using free()"""

	get_class_hint = libX11.XGetClassHint
	get_class_hint.argtypes = [ c_void_p, XID, POINTER(XClassHint) ]
	get_class_hint.restype = c_int

	intern_atom = libX11.XInternAtom
	intern_atom.__doc__ = "Returns integer ID for specified Atom name."
	intern_atom.argtypes = [ c_void_p, c_char_p, c_bool ]
	intern_atom.restype = Atom

	create_pixmap = libX11.XCreatePixmap
	create_pixmap.argtypes = [ c_void_p, XID, c_uint, c_uint, c_uint ]
	create_pixmap.restype = Pixmap

	create_pixmap_from_bitmap = libX11.XCreatePixmapFromBitmapData
	create_pixmap_from_bitmap.argtypes = [ c_void_p, XID, c_char_p, c_uint, c_uint, c_uint, c_uint, c_uint ]
	create_pixmap_from_bitmap.restype = Pixmap

	write_bitmap = libX11.XWriteBitmapFile
	write_bitmap.argtypes = [ c_void_p, c_char_p, Pixmap, c_uint, c_uint, c_int, c_int ]
	write_bitmap.restype = c_int

	free_pixmap = libX11.XFreePixmap
	free_pixmap.__doc__ = "Deallocates pixmap created by create_pixmap"
	free_pixmap.argtypes = [ c_void_p, Pixmap ]

	create_gc = libX11.XCreateGC
	create_gc.__doc__ = "Creates graphics context to draw on"
	create_gc.argtypes = [ c_void_p, XID, c_ulong, c_void_p ]
	create_gc.restype = GC

	flush_gc = libX11.XFlushGC
	flush_gc.__doc__ = "Force sending GC component changes"
	flush_gc.argtypes = [ c_void_p, GC ]

	free_gc = libX11.XFreeGC
	free_gc.__doc__ = "Deallocates graphics context created by create_gc"
	free_gc.argtypes = [ c_void_p, GC ]

	fill_rectangle = libX11.XFillRectangle
	fill_rectangle.__doc__ = "Draws and fills rectangle on graphics context"
	fill_rectangle.argtypes = [ c_void_p, XID, GC, c_int, c_int, c_uint, c_uint ]

	draw_arc = libX11.XDrawArc
	draw_arc.argtypes = [ c_void_p, Pixmap, GC, c_int, c_int, c_uint, c_uint, c_int, c_int ]

	fill_arc = libX11.XFillArc
	fill_arc.argtypes = [ c_void_p, Pixmap, GC, c_int, c_int, c_uint, c_uint, c_int, c_int ]


	set_foreground = libX11.XSetForeground
	set_foreground.__doc__ = "Sets foreground color for drawing on graphics context"
	set_foreground.argtypes = [ c_void_p, GC, c_ulong ]

	set_background = libX11.XSetBackground
	set_background.__doc__ = "Sets background color for drawing on graphics context"
	set_background.argtypes = set_foreground.argtypes

	shape_combine_mask = libXext.XShapeCombineMask
	shape_combine_mask.__doc__ = "Sets 1-bit transparency mask for window"
	shape_combine_mask.argtypes = [ c_void_p, XID, c_int, c_int, c_int, Pixmap, c_int ]



	# Wrapped functions
	_xkb_get_state = libX11.XkbGetState
	_xkb_get_state.argtypes = [c_void_p, c_uint, POINTER(XkbStateRec)]

	# Wrappers
	def get_xkb_state(dpy):
		rec = XkbStateRec()
		_xkb_get_state(dpy, XKBUSECOREKBD, rec)
		return rec


	def get_window_size(dpy, window):
		attrs = XWindowAttributes()
		get_window_attributes(dpy, window, byref(attrs))
		return attrs.width, attrs.height


	def is_window_visible(dpy, window):
		""" Return True if window mapping state is IsViewable """
		attrs = XWindowAttributes()
		get_window_attributes(dpy, window, byref(attrs))
		return attrs.map_state == ISVIEWABLE


	def get_window_geometry(dpy, win):
		""" Returns window x,y,width,height """
		attrs = XWindowAttributes()
		get_window_attributes(dpy, win, byref(attrs))
		x, y = c_int(), c_int()
		trash = XID()
		if translate_coordinates(dpy, win, get_default_root_window(dpy),
				0, 0, byref(x), byref(y), byref(trash)):
			return x.value, y.value, attrs.width, attrs.height
		else:
			# translate_coordinates failed
			return attrs.x, attrs.y, attrs.width, attrs.height


	def get_screen_size(dpy):
		return get_window_size(dpy, get_default_root_window(dpy))


	def get_mouse_pos(dpy, relative_to=None):
		"""
		Returns mouse position relative to specified window or to screen, if no
		window is specified.
		"""
		if relative_to is None:
			relative_to = get_default_root_window(dpy)
		root_return, child = XID(), XID()
		x, y = c_int(), c_int()
		child_x, child_y = c_int(), c_int()
		mask = c_uint()
		
		query_pointer(dpy, relative_to, byref(root_return), byref(child),
			byref(x), byref(y),
			byref(child_x), byref(child_y), byref(mask))
		return x.value, y.value


	def set_mouse_pos(dpy, x, y, relative_to=None):
		"""
		Sets mouse position relative to specified window or to screen, if no
		window is specified.
		"""
		if relative_to is None:
			relative_to = get_default_root_window(dpy)
		warp_pointer(dpy, 0, relative_to, 0, 0, 0, 0, x, y)
		flush(dpy)


	def get_window_prop(dpy, window, prop_name, max_size=2):
		"""
		Returns (nitems, property) of specified window or (-1, None) if anything fails.
		Returned 'property' is POINTER(c_void_p) and has to be freed using X.free().
		"""
		prop_atom = intern_atom(dpy, prop_name, False)
		type_return, format_return = Atom(), Atom()
		nitems, bytes_after = c_ulong(), c_ulong()
		prop = c_void_p()
		
		if SUCCESS == get_window_property(dpy, window,
					prop_atom, 0, max_size, False, ANYPROPERTYTYPE,
					byref(type_return), byref(format_return), byref(nitems),
					byref(bytes_after), byref(prop)):
			return nitems.value, prop
		return -1, None


	def get_current_window(dpy):
		"""
		Returns active window or root window if there is no active.
		"""
		# Try using WM-provided info first
		trash, prop = get_window_prop(dpy,
				get_default_root_window(dpy), "_NET_ACTIVE_WINDOW")
		if prop is not None:
			rv = cast(prop, POINTER(Atom)).contents.value
			free(prop)
			return rv
		
		# Fall-back to something what probably can't work anyway
		win, revert_to = XID(), c_int()
		get_input_focus(dpy, byref(win), byref(revert_to))
		if win == 0:
			return get_default_root_window(dpy)
		return win


	def get_window_type(dpy, window):
		"""
		Returns _NET_WM_WINDOW_TYPE value for window specified or None if anything
		fails while recieving it.
		"""
		trash, prop = get_window_prop(dpy, window, "_NET_WM_WINDOW_TYPE")
		if prop is not None and prop.value is not None:
			rv = cast(prop, POINTER(Atom)).contents.value
			free(prop)
			return rv
		return None


	def get_window_title(dpy, window):
		"""
		Returns window title or None if title cannot be obtained.
		"""
		for prop_name in ("_NET_WM_NAME", "WM_NAME"):
			trash, prop = get_window_prop(dpy, window, prop_name, max_size=2048)
			if prop:
				try:
					value = cast(prop, c_char_p).value.decode('utf-8')
					free(prop)
					return value
				except: pass
				free(prop)
		return None


	def get_window_class(dpy, window):
		"""
		Returns window class or None, None if class cannot be obtained.
		"""
		s = alloc_class_hint()
		if s:
			if get_class_hint(dpy, window, s):
				value = s.contents.res_name.decode('utf-8'), s.contents.res_class.decode('utf-8')
				free(s)
				return value
			free(s)
<<<<<<< HEAD
		
		return None, None
else:
	# TODO: I may end up with some kind of plugin architecture just for this :(
	def open_display(*a):
		""" Returns None as this platform doesn't support X """
		return None
=======
			return value
		free(s)
	
	return None, None


def get_wm_state(dpy, window):
	"""
	Returns list of _NET_WM_STATE atoms assotiated with window or empty list
	if list be obtained.
	"""
	count, state = get_window_prop(dpy, window, "_NET_WM_STATE", 1024)
	if count <= 0: return []
	return cast(state, POINTER(Atom))[0:count]
>>>>>>> 245d6d7b
<|MERGE_RESOLUTION|>--- conflicted
+++ resolved
@@ -410,27 +410,21 @@
 				free(s)
 				return value
 			free(s)
-<<<<<<< HEAD
-		
 		return None, None
+	
+	
+	def get_wm_state(dpy, window):
+		"""
+		Returns list of _NET_WM_STATE atoms assotiated with window or empty list
+		if list be obtained.
+		"""
+		count, state = get_window_prop(dpy, window, "_NET_WM_STATE", 1024)
+		if count <= 0: return []
+		return cast(state, POINTER(Atom))[0:count]
+	
 else:
+	
 	# TODO: I may end up with some kind of plugin architecture just for this :(
 	def open_display(*a):
 		""" Returns None as this platform doesn't support X """
-		return None
-=======
-			return value
-		free(s)
-	
-	return None, None
-
-
-def get_wm_state(dpy, window):
-	"""
-	Returns list of _NET_WM_STATE atoms assotiated with window or empty list
-	if list be obtained.
-	"""
-	count, state = get_window_prop(dpy, window, "_NET_WM_STATE", 1024)
-	if count <= 0: return []
-	return cast(state, POINTER(Atom))[0:count]
->>>>>>> 245d6d7b
+		return None