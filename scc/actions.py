#!/usr/bin/env python2
"""
SC Controller - Actions

Action describes what should be done when event from physical controller button,
stick, pad or trigger is generated - typicaly what emulated button, stick or
trigger should be pressed.
"""
from __future__ import unicode_literals

<<<<<<< HEAD
from scc.tools import strip_none, ensure_size, quat2euler, anglediff
=======
from scc.tools import strip_none, ensure_size, _
>>>>>>> d3c761f6
from scc.uinput import Keys, Axes, Rels
from scc.constants import FE_STICK, FE_TRIGGER, FE_PAD
from scc.constants import LEFT, RIGHT, STICK, PITCH, YAW, ROLL
from math import pi as PI

import time, logging
log = logging.getLogger("Actions")

MOUSE_BUTTONS = ( Keys.BTN_LEFT, Keys.BTN_MIDDLE, Keys.BTN_RIGHT, Keys.BTN_SIDE, Keys.BTN_EXTRA )
GAMEPAD_BUTTONS = ( Keys.BTN_A, Keys.BTN_B, Keys.BTN_X, Keys.BTN_Y, Keys.BTN_TL, Keys.BTN_TR,
		Keys.BTN_SELECT, Keys.BTN_START, Keys.BTN_MODE, Keys.BTN_THUMBL, Keys.BTN_THUMBR )
TRIGGERS = ( Axes.ABS_Z, Axes.ABS_RZ )
STICK_PAD_MIN = -32767
STICK_PAD_MAX = 32767
STICK_PAD_MIN_HALF = STICK_PAD_MIN / 3
STICK_PAD_MAX_HALF = STICK_PAD_MAX / 3

TRIGGER_MIN = 0
TRIGGER_HALF = 50
TRIGGER_CLICK = 254 # Values under this are generated until trigger clicks
TRIGGER_MAX = 255

# Default delay after action, if used in macro. May be overriden using sleep() action.
DEFAULT_DELAY = 0.01

class Action(object):
	"""
	Simple action that executes one of predefined methods.
	See ACTIONS for list of them.
	"""
	# Used everywhere to convert strings to Action classes and back
	COMMAND = None
	
	# "Action Context" constants used by describe method
	AC_BUTTON = 1
	AC_STICK = 2
	AC_TRIGGER = 3
	AC_PAD = 4
	# AC_ALL is used only by action editor
	AC_ALL = 255
	
	def __init__(self, *parameters):
		self.parameters = parameters
		self.name = None
		self.delay_after = DEFAULT_DELAY
	
	
	def describe(self, context):
		"""
		Returns string that describes what action does in human-readable form.
		Used in GUI.
		"""
		if self.name: return self.name
		return str(self)
	
	
	def to_string(self, multiline=False, pad=0):
		""" Converts action back to string """
		return (" " * pad) + "%s(%s)" % (self.COMMAND, ", ".join([
			x.to_string() if isinstance(x, Action) else str(x)
			for x in self.parameters
		]))
	
	
	def button_press(self, mapper):
		"""
		Called when action is executed by pressing physical gamepad button.
		'button_release' will be called later.
		"""
		log.warn("Action %s can't handle button press event", self.__class__.__name__)
	
	
	def button_release(self, mapper):
		"""
		Called when action executed by pressing physical gamepad button is
		expected to stop.
		"""
		log.warn("Action %s can't handle button release event", self.__class__.__name__)
	
	
	def axis(self, mapper, position, what):
		"""
		Called when action is executed by moving physical stickm when
		stick has different actions for different axes defined.
		
		'position' contains current stick position on updated axis.
		'what' is one of LEFT, RIGHT or STICK (from scc.constants),
		describing what is being updated
		"""
		log.warn("Action %s can't handle axis event", self.__class__.__name__)
	
	
	def pad(self, mapper, position, what):
		"""
		Called when action is executed by touching physical pad,
		when pad has different actions for different axes defined.
		
		'position' contains current finger position on updated axis.
		'what' is either LEFT or RIGHT (from scc.constants), describing which pad is updated
		
		'pad' calls 'axis' by default
		"""
		pass
	pad = axis
	
	
	def gyro(self, mapper, pitch, yaw, roll, q1, q2, q3, q4):
		"""
		Called when action is set by rotating gyroscope.
		'pitch', 'yaw' and 'roll' represents change in gyroscope rotations.
		'q1' to 'q4' represents current rotations expressed as quaterion.
		"""
		pass
	
	
	def whole(self, mapper, x, y, what):
		"""
		Called when action is executed by moving physical stick or touching
		physical pad, when one action is defined for whole pad or stick.
		
		'x' and 'y' contains current stick or finger position.
		'what' is one of LEFT, RIGHT, STICK (from scc.constants), describing what is
		being updated
		"""
		log.warn("Action %s can't handle whole stick event", self.__class__.__name__)
	
	
	def trigger(self, mapper, position, old_position):
		"""
		Called when action is executed by pressing (or releasing) physical
		trigger.
		
		'position' contains current trigger position.
		'old_position' contains last known trigger position.
		"""
		log.warn("Action %s can't handle trigger event", self.__class__.__name__)
	
	
	def encode(self):
		""" Called from json encoder """
		rv = { 'action' : self.to_string() }
		if self.name: rv['name'] = self.name
		return rv
	
	
	def __str__(self):
		return "<Action '%s', %s>" % (self.COMMAND, self.parameters)
	
	__repr__ = __str__


class AxisAction(Action):
	COMMAND = "axis"
	
	AXIS_NAMES = {
		Axes.ABS_X : ("LStick", "Left", "Right"),
		Axes.ABS_Y : ("LStick", "Up", "Down"),
		Axes.ABS_RX : ("RStick", "Left", "Right"),
		Axes.ABS_RY : ("RStick", "Up", "Down"),
		Axes.ABS_HAT0X : ("DPAD", "Left", "Right"),
		Axes.ABS_HAT0Y : ("DPAD", "Up", "Down"),
		Axes.ABS_Z  : ("Left Trigger", "Press", "Press"),
		Axes.ABS_RZ : ("Right Trigger", "Press", "Press"),
	}
	X = [ Axes.ABS_X, Axes.ABS_RX, Axes.ABS_HAT0X ]
	Z = [ Axes.ABS_Z, Axes.ABS_RZ ]
	
	def __init__(self, id, min = None, max = None):
		Action.__init__(self, id, *strip_none(min, max))
		self.id = id
		if self.id in TRIGGERS:
			self.min = TRIGGER_MIN if min is None else min
			self.max = TRIGGER_MAX if max is None else max
		else:
			self.min = STICK_PAD_MIN if min is None else min
			self.max = STICK_PAD_MAX if max is None else max
	
	
	def _get_axis_description(self):
		axis, neg, pos = "%s %s" % (self.id.name, _("Axis")), _("Negative"), _("Positive")
		if self.id in AxisAction.AXIS_NAMES:
			axis, neg, pos = [ _(x) for x in AxisAction.AXIS_NAMES[self.id] ]
		return axis, neg, pos
	
	def describe(self, context):
		if self.name: return self.name
		axis, neg, pos = self._get_axis_description()
		if context == Action.AC_BUTTON:
			for x in self.parameters:
				if type(x) in (int, float):
					if x > 0:
						return "%s %s" % (axis, pos)
					if x < 0:
						return "%s %s" % (axis, neg)
		if context in (Action.AC_TRIGGER, Action.AC_STICK, Action.AC_PAD):
			if self.id in AxisAction.Z: # Trigger
				return axis
			else:
				xy = "X" if self.id in AxisAction.X else "Y"
				return "%s %s" % (axis, xy)
		return axis
	
	
	def button_press(self, mapper):
		mapper.gamepad.axisEvent(self.id, self.max)
		mapper.syn_list.add(mapper.gamepad)
	
	
	def button_release(self, mapper):
		mapper.gamepad.axisEvent(self.id, self.min)
		mapper.syn_list.add(mapper.gamepad)
	
	
	def axis(self, mapper, position, what):
		p = float(position - STICK_PAD_MIN) / (STICK_PAD_MAX - STICK_PAD_MIN)
		p = int((p * (self.max - self.min)) + self.min)
		mapper.gamepad.axisEvent(self.id, p)
		mapper.syn_list.add(mapper.gamepad)
	
	
	def trigger(self, mapper, position, old_position):
		p = float(position - TRIGGER_MIN) / (TRIGGER_MAX - TRIGGER_MIN)
		p = int((p * (self.max - self.min)) + self.min)
		mapper.gamepad.axisEvent(self.id, p)
		mapper.syn_list.add(mapper.gamepad)


class RAxisAction(AxisAction):
	COMMAND = "raxis"
	
	def __init__(self, id, min = None, max = None):
		AxisAction.__init__(self, id, min, max)
		self.min, self.max = self.max, self.min
	
	
	def describe(self, context):
		if self.name: return self.name
		axis, neg, pos = self._get_axis_description()
		if context in (Action.AC_STICK, Action.AC_PAD):
			xy = "X" if self.parameters[0] in AxisAction.X else "Y"
			return _("%s %s (reversed)") % (axis, xy)
		return _("Reverse %s Axis") % (axis,)


class HatAction(AxisAction):
	COMMAND = None
	def describe(self, context):
		if self.name: return self.name
		axis, neg, pos = self._get_axis_description()
		if "up" in self.COMMAND or "left" in self.COMMAND:
			return "%s %s" % (axis, neg)
		else:
			return "%s %s" % (axis, pos)

class HatUpAction(HatAction):
	COMMAND = "hatup"
	def __init__(self, id, *a):
		HatAction.__init__(self, id, 0, STICK_PAD_MAX)
	
class HatDownAction(HatAction):
	COMMAND = "hatdown"
	def __init__(self, id, *a):
		HatAction.__init__(self, id, 0, STICK_PAD_MIN)

class HatLeftAction(HatAction):
	COMMAND = "hatleft"
	def __init__(self, id, *a):
		HatAction.__init__(self, id, 0, STICK_PAD_MAX)
	
class HatRightAction(HatAction):
	COMMAND = "hatright"
	def __init__(self, id, *a):
		HatAction.__init__(self, id, 0, STICK_PAD_MIN)


class MouseAction(Action):
	COMMAND = "mouse"
	
	def __init__(self, axis, speed=None):
		Action.__init__(self, axis, *strip_none(speed))
		self.mouse_axis = axis
		self.speed = speed or 1
	
	
	def describe(self, context):
		if self.name: return self.name
		if self.parameters[0] == Rels.REL_WHEEL:
			return _("Wheel")
		elif self.parameters[0] == Rels.REL_HWHEEL:
			return _("Horizontal Wheel")
		else:
			return _("Mouse %s") % (self.parameters[0].name.split("_", 1)[-1],)
	
	
	def button_press(self, mapper):
		# This is generaly bad idea...
		if self.mouse_axis == Rels.REL_X:
			mapper.mouse.moveEvent(1000 * self.speed, 0, False)
			mapper.syn_list.add(mapper.mouse)
		elif self.mouse_axis == Rels.REL_Y:
			mapper.mouse.moveEvent(0, 1000 * self.speed, False)
			mapper.syn_list.add(mapper.mouse)
		elif self.mouse_axis == Rels.REL_WHEEL:
			mapper.mouse.scrollEvent(0, 2000 * self.speed, False)
			mapper.syn_list.add(mapper.mouse)
	
	
	def button_release(self, mapper):
		# Nothing
		pass
	
	
	def axis(self, mapper, position, what):
		p = position * self.speed / 100
		
		if self.mouse_axis == Rels.REL_X:
			# This is generaly bad idea for stick...
			mapper.mouse.moveEvent(p, 0, False)
			mapper.syn_list.add(mapper.mouse)
		elif self.mouse_axis == Rels.REL_Y:
			# ... this as well...
			mapper.mouse.moveEvent(0, -p, False)
			mapper.syn_list.add(mapper.mouse)
		elif self.mouse_axis == Rels.REL_WHEEL:
			# ... but this should kinda work
			mapper.mouse.scrollEvent(0, p * self.speed * 2.0, False)
			mapper.syn_list.add(mapper.mouse)
		elif self.mouse_axis == Rels.REL_HWHEEL:
			# and this as well
			mapper.mouse.scrollEvent(p * self.speed * 2.0, 0, False)
			mapper.syn_list.add(mapper.mouse)
		mapper.force_event.add(FE_STICK)
	
	
	def pad(self, mapper, position, what):
		if mapper.is_touched(what):
			if not mapper.was_touched(what):
				# Pad was just pressed
				if self.mouse_axis in (Rels.REL_X, Rels.REL_Y):
					mapper.do_trackball(0, True)
				elif self.mouse_axis in (Rels.REL_WHEEL, Rels.REL_HWHEEL):
					mapper.do_trackball(1, True)
			if self.mouse_axis == Rels.REL_X:
				mapper.mouse_dq_add(0, position, -self.speed)
			elif self.mouse_axis == Rels.REL_Y:
				mapper.mouse_dq_add(1, position, -self.speed)
			elif self.mouse_axis == Rels.REL_HWHEEL:
				mapper.mouse_dq_add(2, position, -self.speed)
			elif self.mouse_axis == Rels.REL_WHEEL:
				mapper.mouse_dq_add(3, position, -self.speed)
			mapper.force_event.add(FE_PAD)
				
		elif mapper.was_touched(what):
			# Pad was just released
			if self.mouse_axis in (Rels.REL_X, Rels.REL_Y):
				mapper.do_trackball(0, False)
			elif self.mouse_axis in (Rels.REL_WHEEL, Rels.REL_HWHEEL):
				mapper.do_trackball(1, False)
			if self.mouse_axis == Rels.REL_X:
				mapper.mouse_dq_clear(0)
			elif self.mouse_axis == Rels.REL_Y:
				mapper.mouse_dq_clear(1)
			elif self.mouse_axis == Rels.REL_WHEEL:
				mapper.mouse_dq_clear(3)
			elif self.mouse_axis == Rels.REL_HWHEEL:
				mapper.mouse_dq_clear(2)
	
	
	def whole(self, mapper, x, y, what):
		mapper.mouse.moveEvent(x * self.speed * 0.01, y * self.speed * -0.01, False)
		mapper.syn_list.add(mapper.mouse)
		if what == STICK:
			mapper.force_event.add(FE_STICK)
	
	
	def gyro(self, mapper, pitch, yaw, roll, *a):
		if self.mouse_axis == YAW:
			mapper.mouse.moveEvent(yaw * self.speed * -1, pitch * self.speed * -1, False)
		else:
			mapper.mouse.moveEvent(roll * self.speed * -1, pitch * self.speed * -1, False)
		mapper.syn_list.add(mapper.mouse)


class GyroAction(Action):
	COMMAND = "gyro"
	
	def __init__(self, axis1, axis2=None, axis3=None, speed=None):
		Action.__init__(self, axis1, *strip_none(axis2, axis3, speed))
		self.axes = [ axis1, axis2, axis3 ]
		self.speed = speed or 1
	
	
	def gyro(self, mapper, *pyr):
		# p,y,r = quat2euler(sci.q1 / 32768.0, sci.q2 / 32768.0, sci.q3 / 32768.0, sci.q4 / 32768.0)
		# print "% 7.2f, % 7.2f, % 7.2f" % (p,y,r)
		# print sci.q1, sci.q2, sci.q3, sci.q4
		for i in (0, 1, 2):
			axis = self.axes[i]
			# 'gyro' cannot map to mouse, but 'mouse' does that.
			if axis in Axes:
				mapper.gamepad.axisEvent(axis, pyr[i] * self.speed * -10)
				mapper.syn_list.add(mapper.gamepad)


class GyroAbsAction(GyroAction):
	COMMAND = "gyroabs"
	def __init__(self, *blah):
		GyroAction.__init__(self, *blah)
		self.ir = None
	
	def gyro(self, mapper, pitch, yaw, roll, q1, q2, q3, q4):
		pyr = list(quat2euler(q1 / 32768.0, q2 / 32768.0, q3 / 32768.0, q4 / 32768.0))
		if self.ir is None:
			# TODO: Move this to controller and allow some way to reset it
			self.ir = pyr[2]
		# Covert what quat2euler returns to what controller can use
		for i in (0, 1):
			pyr[i] = pyr[i] * (2**15) * 2 * self.speed / PI
		pyr[2] = anglediff(self.ir, pyr[2]) * (2**15) * 2 * self.speed / PI
		# Restrict to acceptablle range
		for i in (0, 1, 2):
			pyr[i] = int(max(min(pyr[i], 2**15), -(2**15)))
		# print "% 12.0f, % 12.0f, % 12.5f" % (p,y,r)
		for i in (0, 1, 2):
			axis = self.axes[i]
			if axis in Axes:
				mapper.gamepad.axisEvent(axis, pyr[i] * self.speed)
				mapper.syn_list.add(mapper.gamepad)


class TrackballAction(Action):
	COMMAND = "trackball"
	def __init__(self, speed=None):
		Action.__init__(self, speed)
		self.speed = speed or 1
		self.trackpadmode = False

	def describe(self, context):
		if self.name: return self.name
		return "Trackball"
	
	def whole(self, mapper, x, y, what):
		if mapper.is_touched(what):
			if not mapper.was_touched(what):
				# Pad was just pressed
				mapper.do_trackball(0, True)
			if x != 0.0 or y != 0.0:
				mapper.mouse_dq_add(0, x, self.speed)
				mapper.mouse_dq_add(1, y, self.speed)
			mapper.force_event.add(FE_PAD)
		elif mapper.was_touched(what):
			# Pad was just released
			mapper.mouse_dq_clear(0, 1)
			mapper.do_trackball(0, self.trackpadmode)


class TrackpadAction(TrackballAction):
	COMMAND = "trackpad"
	
	def __init__(self, speed=None):
		TrackballAction.__init__(self, speed)
		self.trackpadmode = True
	
	def describe(self, context):
		if self.name: return self.name
		return "Trackpad"


class ButtonAction(Action):
	COMMAND = "button"
	SPECIAL_NAMES = {
		Keys.BTN_LEFT	: "Mouse Left",
		Keys.BTN_MIDDLE	: "Mouse Middle",
		Keys.BTN_RIGHT	: "Mouse Right",
		Keys.BTN_SIDE	: "Mouse 8",
		Keys.BTN_EXTRA	: "Mouse 9",

		Keys.BTN_TR		: "Right Bumper",
		Keys.BTN_TL		: "Left Bumper",
		Keys.BTN_THUMBL	: "LStick Click",
		Keys.BTN_THUMBR	: "RStick Click",
		Keys.BTN_START	: "Start >",
		Keys.BTN_SELECT	: "< Select",
		Keys.BTN_A		: "A Button",
		Keys.BTN_B		: "B Button",
		Keys.BTN_X		: "X Button",
		Keys.BTN_Y		: "Y Button",
	}
	MODIFIERS_NAMES = {
		Keys.KEY_LEFTSHIFT	: "Shift",
		Keys.KEY_LEFTCTRL	: "Ctrl",
		Keys.KEY_LEFTMETA	: "Meta",
		Keys.KEY_LEFTALT	: "Alt",
		Keys.KEY_RIGHTSHIFT	: "Shift",
		Keys.KEY_RIGHTCTRL	: "Ctrl",
		Keys.KEY_RIGHTMETA	: "Meta",
		Keys.KEY_RIGHTALT	: "Alt"
	}
	
	def __init__(self, button1, button2 = None, minustrigger = None, plustrigger = None):
		if button1 is None:
			button1, button2 = button2, None
		Action.__init__(self, button1, *strip_none(button2, minustrigger, plustrigger))
		self.button = button1
		self.button2 = button2
		self.minustrigger = minustrigger
		self.plustrigger = plustrigger
		self._pressed_key = None
		self._released = True
	
	
	def describe(self, context):
		if self.name: return self.name
		if self.button in ButtonAction.SPECIAL_NAMES:
			return _(ButtonAction.SPECIAL_NAMES[self.button])
		elif self.button == Rels.REL_WHEEL:
			if len(self.parameters) < 2 or self.parameters[1] > 0:
				return _("Wheel UP")
			else:
				return _("Wheel DOWN")
		elif self.button in MOUSE_BUTTONS:
			return _("Mouse %s") % (self.button,)
		return self.button.name.split("_", 1)[-1]
	
	
	def describe_short(self):
		"""
		Used when multiple ButtonActions are chained together, for
		combinations like Alt+TAB
		"""
		if self.button in self.MODIFIERS_NAMES:
			# Modifiers are special case here
			return self.MODIFIERS_NAMES[self.button]
		return self.describe(Action.AC_BUTTON)
	
	
	@staticmethod
	def _button_press(mapper, button, immediate=False):
		if button in MOUSE_BUTTONS:
			mapper.mouse.keyEvent(button, 1)
			mapper.syn_list.add(mapper.mouse)
		elif button in GAMEPAD_BUTTONS:
			mapper.gamepad.keyEvent(button, 1)
			mapper.syn_list.add(mapper.gamepad)
		elif immediate:
			mapper.keyboard.keyEvent(button, 1)
			mapper.syn_list.add(mapper.keyboard)
		else:
			mapper.keypress_list.append(button)
	
	
	@staticmethod
	def _button_release(mapper, button, immediate=False):
		if button in MOUSE_BUTTONS:
			mapper.mouse.keyEvent(button, 0)
			mapper.syn_list.add(mapper.mouse)
		elif button in GAMEPAD_BUTTONS:
			mapper.gamepad.keyEvent(button, 0)
			mapper.syn_list.add(mapper.gamepad)
		elif immediate:
			mapper.keyboard.keyEvent(button, 0)
			mapper.syn_list.add(mapper.keyboard)
		else:
			mapper.keyrelease_list.append(button)
	
	
	def button_press(self, mapper):
		ButtonAction._button_press(mapper, self.button)
	
	
	def button_release(self, mapper):
		ButtonAction._button_release(mapper, self.button)
	
	
	def axis(self, mapper, position, what):
		# Choses which key or button should be pressed or released based on
		# current stick position.
		minustrigger = self.minustrigger or STICK_PAD_MIN_HALF
		
		if self._pressed_key == self.button and position > minustrigger:
			ButtonAction._button_release(mapper, self.button)
			self._pressed_key = None
		elif self._pressed_key != self.button and position <= minustrigger:
			ButtonAction._button_press(mapper, self.button)
			self._pressed_key = self.button
		if self.button2 is not None:
			plustrigger = self.plustrigger or STICK_PAD_MAX_HALF
			if self._pressed_key == self.button2 and position < plustrigger:
				ButtonAction._button_release(mapper, self.button2)
				self._pressed_key = None
			elif self._pressed_key != self.button2 and position >= plustrigger:
				ButtonAction._button_press(mapper, self.button2)
				self._pressed_key = self.button2
	
	
	def trigger(self, mapper, p, old_p):
		# Choses which key or button should be pressed or released based on
		# current trigger position.
		partial = self.minustrigger or TRIGGER_HALF
		full = self.plustrigger or TRIGGER_CLICK
		
		if self.button2 is None:
			if p >= partial and old_p < partial:
				ButtonAction._button_press(mapper, self.button)
			elif p < partial and old_p >= partial:
				ButtonAction._button_release(mapper, self.button)
		else:
			if p >= partial and p < full:
				if self._pressed_key != self.button and self._released:
					ButtonAction._button_press(mapper, self.button)
					self._pressed_key = self.button
					self._released = False
			else:
				if self._pressed_key == self.button:
					ButtonAction._button_release(mapper, self.button)
					self._pressed_key = None
			if p > full and old_p < full:
				if self._pressed_key != self.button2:
					if self._pressed_key is not None:
						ButtonAction._button_release(mapper, self._pressed_key)
					ButtonAction._button_press(mapper, self.button2)
					self._pressed_key = self.button2
					self._released = False
			else:
				if self._pressed_key == self.button2:
					ButtonAction._button_release(mapper, self.button2)
					self._pressed_key = None
		
		if p <= TRIGGER_MIN:
			self._released = True


class MultiAction(Action):
	"""
	Two or more actions executed at once.
	Generated when parsing 'and'
	"""
	COMMAND = None
	
	def __init__(self, *actions):
		self.actions = []
		self.name = None
		self._add_all(actions)
	
	
	def _add_all(self, actions):
		for x in actions:
			if type(x) == list:
				self._add_all(x)
			else:
				self._add(x)
	
	
	def _add(self, action):
		if action.__class__ == self.__class__:	# I don't want subclasses here
			self._add_all(action.actions)
		else:
			self.actions.append(action)
	
	
	def describe(self, context):
		if self.name: return self.name
		if isinstance(self.actions[0], ButtonAction):
			# Special case, key combination
			rv = []
			for a in self.actions:
				if isinstance(a, ButtonAction,):
					rv.append(a.describe_short())
			return "+".join(rv)
		return " and ".join([ x.describe(context) for x in self.actions ])
	
	
	def execute(self, event):
		rv = False
		for a in self.actions:
			rv = a.execute(event)
		return rv
	
	
	def button_press(self, *p):
		for a in self.actions: a.button_press(*p)
	
	def button_release(self, *p):
		for a in self.actions: a.button_release(*p)
	
	def axis(self, *p):
		for a in self.actions: a.axis(*p)
	
	def whole(self, *p):
		for a in self.actions: a.whole(*p)
	
	def trigger(self, *p):
		for a in self.actions: a.trigger(*p)
	
	
	def to_string(self, multiline=False, pad=0):
		if multiline:
			return "\n".join([ a.to_string(True, pad) for a in self.actions ])
		return (" " * pad) + " and ".join([ x.to_string() for x in self.actions ])
	
	
	def __str__(self):
		return "<[ %s ]>" % (" and ".join([ str(x) for x in self.actions ]), )
	
	__repr__ = __str__


class DPadAction(Action):
	COMMAND = "dpad"
	
	def __init__(self, *actions):
		Action.__init__(self, *actions)
		self.actions = ensure_size(4, actions)
		self.eight = False
		self.dpad_state = [ None, None, None ]	# X, Y, 8-Way pad
	
	def describe(self, context):
		if self.name: return self.name
		return "DPad"
	
	def to_string(self, multiline=False, pad=0):
		if multiline:
			rv = [ (" " * pad) + self.COMMAND + "(" ]
			pad += 2
			for a in self.actions:
				rv += [ a.to_string(True, pad) + ","]
			if rv[-1].endswith(","):
				rv[-1] = rv[-1][0:-1]
			pad -= 2
			rv += [ (" " * pad) + ")" ]
			return "\n".join(rv)
		return self.COMMAND + "(" + (", ".join([
			x.to_string() if x is not None else "None"
			for x in self.actions
		])) + ")"
	
	
	def whole(self, mapper, x, y, what):
		## dpad8(up, down, left, right, upleft, upright, downleft, downright)
		side = [ None, None ]
		if x <= STICK_PAD_MIN_HALF:
			side[0] = 2 # left
		elif x >= STICK_PAD_MAX_HALF:
			side[0] = 3 # right
		if y <= STICK_PAD_MIN_HALF:
			side[1] = 1 # down
		elif y >= STICK_PAD_MAX_HALF:
			side[1] = 0 # up
		
		if self.eight:
			if side[0] is None and side[1] is None:
				side = None
			elif side[0] is None:
				side = side[1]
			elif side[1] is None:
				side = side[0]
			else:
				side = 2 + side[1] * 2 + side[0]
			
			if side != self.dpad_state[2] and self.dpad_state[2] is not None:
				if self.actions[self.dpad_state[2]] is not None:
					self.actions[self.dpad_state[2]].button_release(mapper)
				self.dpad_state[2] = None
			if side is not None and side != self.dpad_state[2]:
				if self.actions[side] is not None:
					rv = self.actions[side].button_press(mapper)
				self.dpad_state[2] = side
		else:
			for i in (0, 1):
				if side[i] != self.dpad_state[i] and self.dpad_state[i] is not None:
					if self.actions[self.dpad_state[i]] is not None:
						self.actions[self.dpad_state[i]].button_release(mapper)
					self.dpad_state[i] = None
				if side[i] is not None and side[i] != self.dpad_state[i]:
					if self.actions[side[i]] is not None:
						self.actions[side[i]].button_press(mapper)
					self.dpad_state[i] = side[i]


class DPad8Action(DPadAction):
	COMMAND = "dpad8"

	def __init__(self, *actions):
		DPadAction.__init__(self, *actions)
		self.actions = ensure_size(8, actions)
		self.eight = True
	
	def describe(self, context):
		if self.name: return self.name
		return "8-Way DPad"


class XYAction(Action):
	"""
	Used for sticks and pads when actions for X and Y axis are different.
	"""
	COMMAND = "XY"
	
	def __init__(self, x=None, y=None):
		Action.__init__(self, *strip_none(x, y))
		self.actions = strip_none(x, y)
		self.x = x or NoAction()
		self.y = y or NoAction()
	
	# XYAction no sense with button and trigger-related events
	def button_press(self, *a):
		pass
	
	def button_release(self, *a):
		pass
	
	def trigger(self, *a):
		pass
	
	# XYAction is what calls axis
	def axis(self, *a):
		pass
	
	
	def whole(self, mapper, x, y, what):
		self.x.axis(mapper, x, what)
		self.y.axis(mapper, y, what)
	
	
	def pad(self, mapper, x, y, what):
		self.x.pad(mapper, sci.lpad_x, what)
		self.y.pad(mapper, sci.lpad_y, what)
	
	
	def describe(self, context):
		if self.name: return self.name
		rv = []
		if self.x: rv.append(self.x.describe(context))
		if self.y: rv.append(self.y.describe(context))
		if context in (Action.AC_STICK, Action.AC_PAD):
			return "\n".join(rv)
		return " ".join(rv)
	
	
	def to_string(self, multiline=False, pad=0):
		if multiline:
			rv = []
			i = 0
			for a in (self.x, self.y):
				if a:
					if i == 0:
						rv += [ "X:" ]
					elif i == 1:
						rv += [ "Y:" ]
					i += 1
					rv += [ "  " + x for x in a.to_string(True).split("\n") ]
			return "\n".join(rv)
		
		if self.y:
			return "XY(" + (", ".join([ x.to_string() for x in (self.x, self.y) ])) + ")"
		else:
			return "XY(" + self.x.to_string() + ")"
	
	
	def encode(self):
		""" Called from json encoder """
		rv = { }
		if self.x: rv["X"] = self.x.encode()
		if self.y: rv["Y"] = self.y.encode()
		if self.name: rv['name'] = self.name
		return rv
	
	
	def __str__(self):
		return "<XY %s >" % (", ".join([ str(x) for x in self.actions ]), )

	__repr__ = __str__


class NoAction(Action):
	"""
	Parsed from None.
	Singleton, treated as False in boolean ops.
	"""
	COMMAND = None
	_singleton = None
	
	def __new__(cls):
		if cls._singleton is None:
			cls._singleton = object.__new__(cls)
		return cls._singleton
	
	
	def __nonzero__(self):
		return False
	
	
	def encode(self):
		return { }
	
	
	def button_press(self, *a):
		pass
	
	def button_release(self, *a):
		pass
	
	def axis(self, *a):
		pass
	
	def whole(self, *a):
		pass
	
	def trigger(self, *a):
		pass
	
	
	def describe(self, context):
		return _("(not set)")
	
	
	def to_string(self, multiline=False, pad=0):
		return (" " * pad) + "None"
	
	
	def __str__(self):
		return "NoAction"

	__repr__ = __str__


# Generate dict of { 'actionname' : ActionClass } for later use
ACTIONS = {
	globals()[x].COMMAND : globals()[x]
	for x in dir()
	if hasattr(globals()[x], 'COMMAND')
	and globals()[x].COMMAND is not None
}
ACTIONS["None"] = NoAction

import scc.macros
import scc.modifiers
import scc.special_actions<|MERGE_RESOLUTION|>--- conflicted
+++ resolved
@@ -8,11 +8,7 @@
 """
 from __future__ import unicode_literals
 
-<<<<<<< HEAD
-from scc.tools import strip_none, ensure_size, quat2euler, anglediff
-=======
-from scc.tools import strip_none, ensure_size, _
->>>>>>> d3c761f6
+from scc.tools import strip_none, ensure_size, quat2euler, anglediff, _
 from scc.uinput import Keys, Axes, Rels
 from scc.constants import FE_STICK, FE_TRIGGER, FE_PAD
 from scc.constants import LEFT, RIGHT, STICK, PITCH, YAW, ROLL
