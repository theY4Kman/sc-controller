--- conflicted
+++ resolved
@@ -313,40 +313,29 @@
 		Used when editing macro of pad/stick bindings.
 		"""
 		self.builder.get_object("btMacro").set_visible(False)
-<<<<<<< HEAD
-
-
-=======
-	
-	
+
+
 	def hide_ring(self):
 		"""
 		Hides Ring Bindings button.
 		Used when editing anything but pad.
 		"""
 		self.builder.get_object("btInnerRing").set_visible(False)
-	
-	
->>>>>>> c78d71c4
+
+
 	def hide_action_buttons(self):
 		""" Hides action buttons, effectivelly disallowing user to change action type """
 		for x in ("lblActionType", "vbActionButtons"):
 			self.builder.get_object(x).set_visible(False)
 		self.hide_modeshift()
 		self.hide_macro()
-<<<<<<< HEAD
-
-
-=======
 		self.hide_ring()
-	
-	
->>>>>>> c78d71c4
+
+
 	def hide_action_str(self):
 		""" Hides bottom part with action displayed as string """
 		self.builder.get_object("vbActionStr").set_visible(False)
 		self.builder.get_object("grEditor").set_property("margin-bottom", 30)
-
 
 
 	def hide_editor(self):
@@ -355,14 +344,9 @@
 		self.hide_action_str()
 		self.hide_modeshift()
 		self.hide_macro()
-<<<<<<< HEAD
-
-
-=======
 		self.hide_ring()
-	
-	
->>>>>>> c78d71c4
+
+
 	def hide_name(self):
 		"""
 		Hides (and clears) name field.
@@ -449,12 +433,8 @@
 		self.send_added_widget(e)
 		self.close()
 		e.show(self.get_transient_for())
-<<<<<<< HEAD
-
-
-=======
-	
-	
+
+
 	def on_btInnerRing_clicked(self, *a):
 		""" Convert current action into ring bindings and send it to RingEditor """
 		e = RingEditor(self.app, self.ac_callback)
@@ -463,9 +443,8 @@
 		self.send_added_widget(e)
 		self.close()
 		e.show(self.get_transient_for())
-	
-	
->>>>>>> c78d71c4
+
+
 	def on_exMore_activate(self, ex, *a):
 		rvMore = self.builder.get_object("rvMore")
 		rvMore.set_reveal_child(not ex.get_expanded())
@@ -493,8 +472,8 @@
 			if self.sens[i] != self.sens_widgets[i][0].get_value():
 				self.sens[i] = self.sens_widgets[i][0].get_value()
 				set_action = True
-		
-		
+
+
 		# Feedback
 		if cbFeedback.get_active():
 			feedback_position = FEEDBACK_SIDES[cbFeedbackSide.get_active()]
@@ -503,30 +482,30 @@
 		if self.feedback_position != feedback_position:
 			self.feedback_position = feedback_position
 			set_action = True
-		
+
 		for i in xrange(0, len(self.feedback)):
 			if self.feedback[i] != self.feedback_widgets[i][0].get_value():
 				self.feedback[i] = self.feedback_widgets[i][0].get_value()
 				set_action = True
-		
+
 		for i in xrange(0, len(self.feedback)):
 			if self.feedback[i] != self.feedback_widgets[i][0].get_value():
 				self.feedback[i] = self.feedback_widgets[i][0].get_value()
 				set_action = True
-		
+
 		# Deadzone
 		mode = (DEADZONE_MODES[cbDeadzoneMode.get_active()]
 					if cbDeadzone.get_active() else None)
 		if self.deadzone_mode != mode:
 			self.deadzone_mode = mode
 			set_action = True
-		
+
 		for i in xrange(0, len(self.deadzone)):
 			if self.deadzone[i] != self.deadzone_widgets[i][1].get_value():
 				self.deadzone[i] = self.deadzone_widgets[i][1].get_value()
 				set_action = True
-		
-		
+
+
 		# Smoothing
 		if cbSmoothing.get_active():
 			smoothing = (
@@ -539,8 +518,8 @@
 		if self.smoothing != smoothing:
 			self.smoothing = smoothing
 			set_action = True
-		
-		
+
+
 		# Rest
 		if self.click is not None:
 			if cbRequireClick.get_active() != self.click:
@@ -701,7 +680,7 @@
 		sclRotation.set_value(self.rotation_angle)
 		for i in xrange(0, len(self.sens)):
 			self.sens_widgets[i][0].set_value(self.sens[i])
-		
+
 		# Feedback
 		cbFeedbackSide = self.builder.get_object("cbFeedbackSide")
 		lblFeedbackSide = self.builder.get_object("lblFeedbackSide")
@@ -716,7 +695,7 @@
 				w.set_sensitive(self.feedback_position is not None)
 		lblFeedbackSide.set_sensitive(self.feedback_position is not None)
 		cbFeedbackSide.set_sensitive(self.feedback_position is not None)
-		
+
 		# Smoothing
 		cbSmoothing = self.builder.get_object("cbSmoothing")
 		if self.smoothing:
@@ -726,7 +705,7 @@
 		for grp in self.smoothing_widgets:
 			for w in grp[0:-1]:
 				w.set_sensitive(cbSmoothing.get_active())
-		
+
 		# Deadzone
 		cbDeadzoneMode = self.builder.get_object("cbDeadzoneMode")
 		lblDeadzoneMode = self.builder.get_object("lblDeadzoneMode")
@@ -736,13 +715,13 @@
 			cbDeadzoneMode.set_active(DEADZONE_MODES.index(self.deadzone_mode))
 			for i in xrange(0, len(self.deadzone)):
 				self.deadzone_widgets[i][1].set_value(self.deadzone[i])
-			
+
 		for grp in self.deadzone_widgets:
 			for w in grp[0:-1]:
 				w.set_sensitive(self.deadzone_mode is not None)
 		lblDeadzoneMode.set_sensitive(self.deadzone_mode is not None)
 		cbDeadzoneMode.set_sensitive(self.deadzone_mode is not None)
-		
+
 		self._recursing = False
 
 		return action
@@ -999,14 +978,9 @@
 		elif mode == Action.AC_MENU:
 			self.hide_modeshift()
 			self.hide_macro()
-<<<<<<< HEAD
-
-
-=======
 			self.hide_ring()
-	
-	
->>>>>>> c78d71c4
+
+
 	def set_menu_item(self, item, title_for_name_label=None):
 		"""
 		Setups action editor in way that allows editing only action name.
