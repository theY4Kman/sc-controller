--- conflicted
+++ resolved
@@ -642,13 +642,6 @@
 				self.hilights[App.OBSERVE_COLOR].remove(what)
 			self._update_background()
 		elif hasattr(SCButtons, what):
-<<<<<<< HEAD
-			if data[0]:
-				self.hilights[App.OBSERVE_COLOR].add(what)
-			elif what in self.hilights[App.OBSERVE_COLOR]:
-				self.hilights[App.OBSERVE_COLOR].remove(what)
-			self._update_background()
-=======
 			try:
 				if data[0]:
 					self.hilights[App.OBSERVE_COLOR].add(what)
@@ -658,7 +651,6 @@
 			except KeyError, e:
 				# Non fatal
 				pass
->>>>>>> 0a11658c
 		else:
 			print "event", what
 	
