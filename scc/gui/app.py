--- conflicted
+++ resolved
@@ -19,11 +19,8 @@
 from scc.constants import SCButtons, STICK, STICK_PAD_MAX
 from scc.constants import DAEMON_VERSION, LEFT, RIGHT
 from scc.paths import get_config_path, get_profiles_path
-<<<<<<< HEAD
 from scc.constants import SCButtons, DAEMON_VERSION
 from scc.osd.app_controller import OSDAppController
-=======
->>>>>>> 08cf7d30
 from scc.tools import check_access, find_profile
 from scc.modifiers import NameModifier
 from scc.actions import NoAction
@@ -53,8 +50,6 @@
 		BindingEditor.__init__(self, self)
 		# Setup Gtk.Application
 		self.setup_commandline()
-<<<<<<< HEAD
-=======
 		# Setup DaemonManager
 		self.dm = DaemonManager()
 		self.dm.connect("alive", self.on_daemon_alive)
@@ -64,7 +59,6 @@
 		self.dm.connect("error", self.on_daemon_error)
 		self.dm.connect("event", self.on_daemon_event_observer)
 		self.dm.connect("dead", self.on_daemon_dead)
->>>>>>> 08cf7d30
 		# Set variables
 		self.config = Config()
 		self.gladepath = gladepath
@@ -211,6 +205,8 @@
 	def save_config(self):
 		self.config.save()
 		self.dm.reconfigure()
+		if not self.in_osd:
+			self.enable_test_mode()
 	
 	
 	def on_mnuClear_activate(self, *a):
@@ -491,9 +487,10 @@
 		self.hide_error()
 		if self.current_file is not None and not self.just_started:
 			self.dm.set_profile(self.current_file.get_path())
-<<<<<<< HEAD
 		if self.in_osd:
 			self.enter_osd_mode()
+		else:
+			self.enable_test_mode()
 	
 	
 	def enter_osd_mode(self):
@@ -505,16 +502,23 @@
 		
 		self.osd_controller = OSDAppController(self)
 		self.osd_controller.set_window(self.window)
-=======
-		self.dm.observe(DaemonManager.nocallback, self.on_observe_failed,
-			'A', 'B', 'C', 'X', 'Y', 'START', 'BACK', 'LB', 'RB',
-			'LPAD', 'RPAD', 'LGRIP', 'RGRIP', 'LT', 'RT', 'LEFT',
-			'RIGHT', 'STICK', 'STICKPRESS')
+	
+	
+	def enable_test_mode(self):
+		"""
+		Disables and re-enables Input Test mode. If sniffing is disabled in
+		daemon configuration, 2nd call fails and logs error.
+		"""
+		if self.dm.is_alive():
+			self.dm.unlock_all()
+			self.dm.observe(DaemonManager.nocallback, self.on_observe_failed,
+				'A', 'B', 'C', 'X', 'Y', 'START', 'BACK', 'LB', 'RB',
+				'LPAD', 'RPAD', 'LGRIP', 'RGRIP', 'LT', 'RT', 'LEFT',
+				'RIGHT', 'STICK', 'STICKPRESS')
 	
 	
 	def on_observe_failed(self, error):
 		log.debug("Failed to enable test mode: %s", error)
->>>>>>> 08cf7d30
 	
 	
 	def on_daemon_version(self, daemon, version):
