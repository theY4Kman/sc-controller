#!/usr/bin/env python2
"""
SC-Controller - App

Main application window
"""
from __future__ import unicode_literals
from scc.tools import _, set_logging_level

from gi.repository import Gtk, Gdk, Gio, GLib
from scc.gui.controller_widget import TRIGGERS, PADS, STICKS, BUTTONS
from scc.gui.parser import GuiActionParser, InvalidAction
from scc.gui.controller_image import ControllerImage
from scc.gui.profile_switcher import ProfileSwitcher
from scc.gui.userdata_manager import UserDataManager
from scc.gui.daemon_manager import DaemonManager
from scc.gui.binding_editor import BindingEditor
from scc.gui.statusicon import get_status_icon
from scc.gui.dwsnc import headerbar, IS_UNITY
from scc.gui.ribar import RIBar
from scc.tools import check_access, find_gksudo, profile_is_override
from scc.constants import SCButtons, STICK, STICK_PAD_MAX
from scc.constants import DAEMON_VERSION, LEFT, RIGHT
<<<<<<< HEAD
from scc.tools import get_profile_name, profile_is_default, profile_is_override
from scc.tools import check_access, find_profile, find_gksudo, nameof
=======
>>>>>>> b50035a7
from scc.paths import get_config_path, get_profiles_path
from scc.modifiers import NameModifier
from scc.actions import NoAction
from scc.profile import Profile
from scc.config import Config

import scc.osd.menu_generators
import os, sys, platform, re, json, urllib, logging
log = logging.getLogger("App")

class App(Gtk.Application, UserDataManager, BindingEditor):
	"""
	Main application / window.
	"""
	
	HILIGHT_COLOR = "#FF00FF00"		# ARGB
	OBSERVE_COLOR = "#FF60A0FF"		# ARGB
	CONFIG = "scc.config.json"
	RELEASE_URL = "https://github.com/kozec/sc-controller/releases/tag/v%s"
	OSD_MODE_PROF_NAME = ".scc-osd.profile_editor"
	
	def __init__(self, gladepath="/usr/share/scc",
						imagepath="/usr/share/scc/images"):
		Gtk.Application.__init__(self,
				application_id="me.kozec.scc",
				flags=Gio.ApplicationFlags.HANDLES_COMMAND_LINE | Gio.ApplicationFlags.NON_UNIQUE )
		UserDataManager.__init__(self)
		BindingEditor.__init__(self, self)
		# Setup Gtk.Application
		self.setup_commandline()
		# Setup DaemonManager
		self.dm = DaemonManager()
		self.dm.connect("alive", self.on_daemon_alive)
		self.dm.connect('event', self.on_daemon_event_observer)
		self.dm.connect("controller-count-changed", self.on_daemon_ccunt_changed)
		self.dm.connect("dead", self.on_daemon_dead)
		self.dm.connect("error", self.on_daemon_error)
		self.dm.connect('reconfigured', self.on_daemon_reconfigured),
		self.dm.connect("version", self.on_daemon_version)
		# Set variables
		self.config = Config()
		self.gladepath = gladepath
		self.imagepath = imagepath
		self.builder = None
		self.recursing = False
		self.statusicon = None
		self.status = "unknown"
		self.context_menu_for = None
		self.daemon_changed_profile = False
		self.osd_mode = False	# In OSD mode, only active profile can be editted
		self.osd_mode_mapper = None
		self.background = None
		self.outdated_version = None
		self.profile_switchers = []
		self.test_mode_controller = None
		self.current_file = None	# Currently edited file
		self.controller_count = 0
		self.current = Profile(GuiActionParser())
		self.just_started = True
		self.button_widgets = {}
		self.hilights = { App.HILIGHT_COLOR : set(), App.OBSERVE_COLOR : set() }
		self.undo = []
		self.redo = []
	
	
	def setup_widgets(self):
		# Important stuff
		self.builder = Gtk.Builder()
		self.builder.add_from_file(os.path.join(self.gladepath, "app.glade"))
		self.builder.connect_signals(self)
		self.window = self.builder.get_object("window")
		self.add_window(self.window)
		self.window.set_title(_("SC Controller"))
		self.window.set_wmclass("SC Controller", "SC Controller")
		self.ribar = None
		self.create_binding_buttons()
		
		ps = self.add_switcher(10, 10)
		ps.set_allow_new(True)
		ps.set_profile(self.load_profile_selection())
		ps.connect('new-clicked', self.on_new_clicked)
		ps.connect('save-clicked', self.on_save_clicked)
		
		# Drag&drop target
		self.builder.get_object("content").drag_dest_set(Gtk.DestDefaults.ALL, [
			Gtk.TargetEntry.new("text/uri-list", Gtk.TargetFlags.OTHER_APP, 0),
			Gtk.TargetEntry.new("text/plain", Gtk.TargetFlags.OTHER_APP, 0)
			], Gdk.DragAction.COPY
		)
		
		# 'C' button
		vbc = self.builder.get_object("vbC")
		self.main_area = self.builder.get_object("mainArea")
		vbc.get_parent().remove(vbc)
		vbc.connect('size-allocate', self.on_vbc_allocated)
		
		# Background
		self.background = ControllerImage(self)
		self.background.connect('hover', self.on_background_area_hover)
		self.background.connect('leave', self.on_background_area_hover, None)
		self.background.connect('click', self.on_background_area_click)
		self.main_area.put(self.background, 0, 0)
		self.main_area.put(vbc, 0, 0) # (self.IMAGE_SIZE[0] / 2) - 90, self.IMAGE_SIZE[1] - 100)
		
		# Test markers (those blue circles over PADs and sticks)
		self.lpad_test = Gtk.Image.new_from_file(os.path.join(self.imagepath, "test-cursor.svg"))
		self.rpad_test = Gtk.Image.new_from_file(os.path.join(self.imagepath, "test-cursor.svg"))
		self.stick_test = Gtk.Image.new_from_file(os.path.join(self.imagepath, "test-cursor.svg"))
		self.main_area.put(self.lpad_test, 40, 40)
		self.main_area.put(self.rpad_test, 290, 90)
		self.main_area.put(self.stick_test, 150, 40)
		
		# OSD mode (if used)
		if self.osd_mode:
			self.builder.get_object("btDaemon").set_sensitive(False)
			self.window.set_title(_("Edit Profile"))
		
		# Headerbar
		headerbar(self.builder.get_object("hbWindow"))
	
	
	def load_gui_config_for_controller(self, controller, first):
		"""
		Loads controller config, changes image and hides, shows or disables
		buttons around it.
		
		To make this look less jumpy, Gtk.Stack is used to make transition to empty page is used
		Does rather complicated magic to change controller image and buttons
		around it. To create nice transition, new grid is created as new 
		page in Stack, everything is set up and Stack is then switched to that
		new page.
		"""
		stckEditor = self.builder.get_object('stckEditor')
		lblEmpty = self.builder.get_object('lblEmpty')
		grEditor = self.builder.get_object('grEditor')
		vbC = self.builder.get_object('vbC')
		
		def do_loading():
			""" Called after transition is finished """
			self.background.use_config(config)
			# vbC.set_visible(True)
			stckEditor.set_visible_child(grEditor)
		
		config = self.background.load_config(controller.get_gui_config_file())
		if first:
			b1 = self.background.get_config()['gui']['background']
			b2 = config['gui']['background']
			if b1 == b2:
				# If application has just started and image is
				# not changing, transition would just look weird
				do_loading()
				return
		if not first:
			stckEditor.set_transition_type(Gtk.StackTransitionType.SLIDE_DOWN)
		stckEditor.set_visible_child(lblEmpty)
		GLib.timeout_add(stckEditor.get_transition_duration(), do_loading)
	
	
	def setup_statusicon(self):
		menu = self.builder.get_object("mnuTray")
		self.statusicon = get_status_icon(self.imagepath, menu)
		self.statusicon.connect('clicked', self.on_statusicon_clicked)
		if not self.statusicon.is_clickable():
			self.builder.get_object("mnuShowWindowTray").set_visible(True)
		GLib.idle_add(self.statusicon.set, "scc-%s" % (self.status,), _("SC Controller"))
	
	
	def destroy_statusicon(self):
		self.statusicon.destroy()
		self.statusicon = None
	
	
	def check(self):
		""" Performs various (three) checks and reports possible problems """
		# TODO: Maybe not best place to do this
		try:
			# Dynamic modules
			rawlist = file("/proc/modules", "r").read().split("\n")
			kernel_mods = [ line.split(" ")[0] for line in rawlist ]
			# Built-in modules
			release = platform.uname()[2]
			rawlist = file("/lib/modules/%s/modules.builtin" % release, "r").read().split("\n")
			kernel_mods += [ os.path.split(x)[-1].split(".")[0] for x in rawlist ]
		except Exception:
			# Maybe running on BSD or Windows...
			kernel_mods = [ ]
		
		if len(kernel_mods) > 0 and "uinput" not in kernel_mods:
			# There is no uinput
			msg = _('uinput kernel module not loaded')
			msg += "\n\n" + _('Please, consult your distribution manual on how to enable uinput')
			msg += "\n"   + _('or click on "Fix Temporary" button to attempt fix that should work until next restart.')
			ribar = self.show_error(msg)
			gksudo = find_gksudo()
			if gksudo and not hasattr(ribar, "_fix_tmp"):
				button = Gtk.Button.new_with_label(_("Fix Temporary"))
				ribar._fix_tmp = button
				button.connect('clicked', self.apply_temporary_fix,
					gksudo + ["modprobe", "uinput"],
					_("This will load missing uinput module.")
				)
				ribar.add_button(button, -1)
			return True
		elif not os.path.exists("/dev/uinput"):
			# /dev/uinput missing
			msg = _('/dev/uinput doesn\'t exists')
			msg += "\n" + _('uinput kernel module is loaded, but /dev/uinput is missing.')
			#msg += "\n\n" + _('Please, consult your distribution manual on what in the world could cause this.')
			msg += "\n\n" + _('Please, consult your distribution manual on how to enable uinput')
			self.show_error(msg)
			return True
		elif not check_access("/dev/uinput"):
			# Cannot acces uinput
			msg = _('You don\'t have required access to /dev/uinput.')
			msg += "\n"   + _('This will most likely prevent emulation from working.')
			msg += "\n\n" + _('Please, consult your distribution manual on how to enable uinput')
			msg += "\n"   + _('or click on "Fix Temporary" button to attempt fix that should work until next restart.')
			ribar = self.show_error(msg)
			gksudo = find_gksudo()
			if gksudo and not hasattr(ribar, "_fix_tmp"):
				button = Gtk.Button.new_with_label(_("Fix Temporary"))
				ribar._fix_tmp = button
				button.connect('clicked', self.apply_temporary_fix,
					gksudo + ["chmod", "666", "/dev/uinput"],
					_("This will enable input emulation for <i>every application</i> and <i>all users</i> on this machine.")
				)
				ribar.add_button(button, -1)
			return True
		return False
	
	
	def apply_temporary_fix(self, trash, shell_command, message):
		"""
		Displays MessageBox with confirmation, tries to run passed shell
		command and restarts daemon.
		
		Doing this allows user to teporary fix some uinput-related problems
		by his vaim belief I'll not format his harddrive.
		"""
		d = Gtk.MessageDialog(parent=self.window,
			flags = Gtk.DialogFlags.MODAL,
			type = Gtk.MessageType.WARNING,
			buttons = Gtk.ButtonsType.OK_CANCEL,
			message_format = _("sudo fix-my-pc")
		)
		
		def on_response(dialog, response_id):
			if response_id == -5:	# OK button, not defined anywhere
				sudo = Gio.Subprocess.new(shell_command, 0)
				sudo.communicate(None, None)
				if sudo.get_exit_status() == 0:
					self.dm.restart()
				else:
					d2 = Gtk.MessageDialog(parent=d,
						flags = Gtk.DialogFlags.MODAL,
						type = Gtk.MessageType.ERROR,
						buttons = Gtk.ButtonsType.OK,
						message_format = _("Command Failed")
					)
					d2.run()
					d2.destroy()
			d.destroy()
		
		d.connect("response", on_response)
		d.format_secondary_markup( _("""Following command is going to be executed:

<b>%s</b>

%s""") % (" ".join(shell_command), message), )
		d.show()
	
	
	def hilight(self, button):
		""" Hilights specified button on background image """
		if button:
			self.hilights[App.HILIGHT_COLOR] = set([button])
		else:
			self.hilights[App.HILIGHT_COLOR] = set()
		self._update_background()
	
	
	def _update_background(self):
		h = {}
		for color in self.hilights:
			for i in self.hilights[color]:
				h[i] = color
		self.background.hilight(h)
	
	
	def hint(self, button):
		""" As hilight, but marks GTK Button as well """
		active = None
		for b in self.button_widgets.values():
			b.widget.set_state(Gtk.StateType.NORMAL)
			if b.name == button:
				active = b.widget
		
		if active is not None:
			active.set_state(Gtk.StateType.ACTIVE)
		
		self.hilight(button)
	
	
	def show_editor(self, id):
		action = self.get_action(self.current, id)
		ae = self.choose_editor(action, "", id)
		ae.set_input(id, action)
		ae.show(self.window)
	
	
	def show_context_menu(self, for_id):
		""" Sets sensitivity of popup menu items and displays it on screen """
		mnuPopup = self.builder.get_object("mnuPopup")
		mnuCopy = self.builder.get_object("mnuCopy")
		mnuClear = self.builder.get_object("mnuClear")
		mnuPaste = self.builder.get_object("mnuPaste")
		mnuEPress = self.builder.get_object("mnuEditPress")
		mnuEPressS = self.builder.get_object("mnuEditPressSeparator")
		self.context_menu_for = for_id
		clp = Gtk.Clipboard.get_default(Gdk.Display.get_default())
		mnuCopy.set_sensitive(bool(self.get_action(self.current, for_id)))
		mnuClear.set_sensitive(bool(self.get_action(self.current, for_id)))
		mnuPaste.set_sensitive(clp.wait_is_text_available())
		mnuEPress.set_visible(for_id in STICKS + PADS)
		mnuEPressS.set_visible(mnuEPress.get_visible())
		
		mnuPopup.popup(None, None, None, None,
			3, Gtk.get_current_event_time())
	
	
	def save_config(self):
		self.config.save()
		self.dm.reconfigure()
		self.enable_test_mode()
	
	
	def on_statusicon_clicked(self, *a):
		""" Handler for user clicking on tray icon button """
		self.window.set_visible(not self.window.get_visible())
	
	
	def on_window_delete_event(self, *a):
		""" Called when user tries to close window """
		if not IS_UNITY and self.config['gui']['enable_status_icon'] and self.config['gui']['minimize_to_status_icon']:
			# Override closing and hide instead
			self.window.set_visible(False)
		else:
			self.on_mnuExit_activate()
		return True
	
	
	def on_mnuClear_activate(self, *a):
		"""
		Handler for 'Clear' context menu item.
		Simply sets NoAction to input.
		"""
		self.on_action_chosen(self.context_menu_for, NoAction())
	
	
	def on_mnuCopy_activate(self, *a):
		"""
		Handler for 'Copy' context menu item.
		Converts action to string and sends that string to clipboard.
		"""
		a = self.get_action(self.current, self.context_menu_for)
		if a:
			if a.name:
				a = NameModifier(a.name, a)
			clp = Gtk.Clipboard.get_default(Gdk.Display.get_default())
			clp.set_text(a.to_string().encode('utf-8'), -1)
			clp.store()
	
	
	def on_mnuPaste_activate(self, *a):
		"""
		Handler for 'Paste' context menu item.
		Reads string from clipboard, parses it as action and sets that action
		on selected input.
		"""
		clp = Gtk.Clipboard.get_default(Gdk.Display.get_default())
		text = clp.wait_for_text()
		if text:
			a = GuiActionParser().restart(text.decode('utf-8')).parse()
			if not isinstance(a, InvalidAction):
				self.on_action_chosen(self.context_menu_for, a)
	
	
	def on_mnuEditPress_activate(self, *a):
		"""
		Handler for 'Edit Pressed Action' context menu item.
		"""
		self.show_editor(getattr(SCButtons, self.context_menu_for))
	
	
	def on_mnuGlobalSettings_activate(self, *a):
		from scc.gui.global_settings import GlobalSettings
		gs = GlobalSettings(self)
		gs.show(self.window)
	
	
	def on_mnuRegisterController_activate(self, *a):
		from scc.gui.creg.dialog import ControllerRegistration
		cr = ControllerRegistration(self)
		cr.show(self.window)
	
	
	def on_mnuImport_activate(self, *a):
		"""
		Handler for 'Import Steam Profile' context menu item.
		Displays apropriate dialog.
		"""
		from scc.gui.importexport.dialog import Dialog
		ied = Dialog(self)
		ied.show(self.window)
	
	
	def on_btUndo_clicked(self, *a):
		if len(self.undo) < 1: return
		undo, self.undo = self.undo[-1], self.undo[0:-1]
		self.set_action(self.current, undo.id, undo.before)
		self.redo.append(undo)
		self.builder.get_object("btRedo").set_sensitive(True)
		if len(self.undo) < 1:
			self.builder.get_object("btUndo").set_sensitive(False)
		self.on_profile_modified()
	
	
	def on_btRedo_clicked(self, *a):
		if len(self.redo) < 1: return
		redo, self.redo = self.redo[-1], self.redo[0:-1]
		self.set_action(self.current, redo.id, redo.after)
		self.undo.append(redo)
		self.builder.get_object("btUndo").set_sensitive(True)
		if len(self.redo) < 1:
			self.builder.get_object("btRedo").set_sensitive(False)
		self.on_profile_modified()
	
	
	def on_profiles_loaded(self, profiles):
		for ps in self.profile_switchers:
			ps.set_profile_list(profiles)
	
	
	def undeletable_dialog(self, dlg, *a):
		dlg.hide()
		return True
	
	
	def on_btNewProfile_clicked(self, *a):
		""" Called when new profile name is set and OK is clicked """
		txNewProfile = self.builder.get_object("txNewProfile")
		rbNewProfile = self.builder.get_object("rbNewProfile")
		
		dlg = self.builder.get_object("dlgNewProfile")
		if rbNewProfile.get_active():
			# Creating blank profile is requested
			self.current.clear()
		else:
			self.current.is_template = False
		self.new_profile(self.current, txNewProfile.get_text())
		dlg.hide()
	
	
	def on_rbNewProfile_group_changed(self, *a):
		"""
		Called when user clicks 'Copy current profile' button.
		If profile name was not changed by user before clicking it,
		it's automatically changed.
		"""
		txNewProfile = self.builder.get_object("txNewProfile")
		rbNewProfile = self.builder.get_object("rbNewProfile")
		
		if not txNewProfile._changed:
			self.recursing = True
			if rbNewProfile.get_active():
				# Create empty profile
				txNewProfile.set_text(self.generate_new_name())
			else:
				# Copy current profile
				txNewProfile.set_text(self.generate_copy_name(txNewProfile._name))
			self.recursing = False
	
	
	def on_profile_modified(self, update_ui=True):
		"""
		Called when selected profile is modified in memory.
		"""
		if update_ui:
			self.profile_switchers[0].set_profile_modified(True, self.current.is_template)
		
		if not self.current_file.get_path().endswith(".mod"):
			mod = self.current_file.get_path() + ".mod"
			self.current_file = Gio.File.new_for_path(mod)
		
		self.save_profile(self.current_file, self.current)
	
	
	def on_profile_loaded(self, profile, giofile):
		self.current = profile
		self.current_file = giofile
		self.recursing = True
		self.profile_switchers[0].set_profile_modified(False, self.current.is_template)
		self.builder.get_object("txProfileFilename").set_text(giofile.get_path())
		self.builder.get_object("txProfileDescription").get_buffer().set_text(self.current.description)
		self.builder.get_object("cbProfileIsTemplate").set_active(self.current.is_template)
		for b in self.button_widgets.values():
			b.update()
		self.recursing = False
	
	
	def on_profile_selected(self, ps, name, giofile):
		if ps == self.profile_switchers[0]:
			self.load_profile(giofile)
		if ps.get_controller():
			ps.get_controller().set_profile(giofile.get_path())
	
	
	def on_unknown_profile(self, ps, name):
		log.warn("Daemon reported unknown profile: '%s'; Overriding.", name)
		if self.current_file is not None:
			ps.get_controller().set_profile(self.current_file.get_path())
	
	
	def on_save_clicked(self, *a):
		if self.current_file.get_path().endswith(".mod"):
			orig = self.current_file.get_path()[0:-4]
			self.current_file = Gio.File.new_for_path(orig)
		
		if self.current.is_template:
			# Ask user if he is OK with overwriting template
			d = Gtk.MessageDialog(parent=self.window,
				flags = Gtk.DialogFlags.MODAL,
				type = Gtk.MessageType.QUESTION,
				buttons = Gtk.ButtonsType.YES_NO,
				message_format = _("You are about to save changes over template.\nAre you sure?")
			)
			NEW_PROFILE_BUTTON = 7
			d.add_button(_("Create New Profile"), NEW_PROFILE_BUTTON)
			
			
			r = d.run()
			d.destroy()
			if r == NEW_PROFILE_BUTTON:
				# New profile button clicked
				ps = self.profile_switchers[0]
				rbCopyProfile = self.builder.get_object("rbCopyProfile")
				self.on_new_clicked(ps, ps.get_profile_name())
				rbCopyProfile.set_active(True)
				return
			if r != -8:
				# Bail out if user answers anything but yes
				return
		
		self.save_profile(self.current_file, self.current)
	
	
	def on_switch_to_clicked(self, ps, *a):
		""" Switches editor to another controller """
		ps0 = self.profile_switchers[0]
		if ps == ps0: return
		
		c, p = ps.get_controller(), ps.get_profile_name()
		c0, p0 = ps0.get_controller(), ps0.get_profile_name()
		
		ps0.set_controller(c); ps0.set_profile(p)
		ps.set_controller(c0); ps.set_profile(p0)
		
		self.load_gui_config_for_controller(c, False)
		self.enable_test_mode()
	
	
	def on_profile_saved(self, giofile, send=True):
		"""
		Called when selected profile is saved to disk
		"""
		if self.osd_mode:
			# Special case, profile shouldn't be changed while in osd_mode
			return
		
		if giofile.get_path().endswith(".mod"):
			# Special case, this one is saved only to be sent to daemon
			# and user doesn't need to know about it
			if self.dm.is_alive():
				self.dm.set_profile(giofile.get_path())
			return
		
		self.profile_switchers[0].set_profile_modified(False, self.current.is_template)
		if send and self.dm.is_alive() and not self.daemon_changed_profile:
			self.dm.set_profile(giofile.get_path())
		
		self.current_file = giofile	
	
	
	def generate_new_name(self):
		"""
		Generates name for new profile.
		That is 'New Profile X', where X is number that makes name unique.
		"""
		i = 1
		new_name = _("New Profile %s") % (i,)
		filename = os.path.join(get_profiles_path(), new_name + ".sccprofile")
		while os.path.exists(filename):
			i += 1
			new_name = _("New Profile %s") % (i,)
			filename = os.path.join(get_profiles_path(), new_name + ".sccprofile")
		return new_name
	
	
	def generate_copy_name(self, name):
		"""
		Generates name for profile copy.
		That is 'New Profile X', where X is number that makes name unique.
		"""
		new_name = _("%s (copy)") % (name,)
		filename = os.path.join(get_profiles_path(), new_name + ".sccprofile")
		i = 2
		while os.path.exists(filename):
			new_name = _("%s (copy %s)") % (name,)
			filename = os.path.join(get_profiles_path(), new_name + ".sccprofile")
			i += 1
		return new_name
	
	
	def on_txNewProfile_changed(self, tx):
		if self.recursing:
			return
		tx._changed = True
	
	
	def on_new_clicked(self, ps, name):
		dlg = self.builder.get_object("dlgNewProfile")
		txNewProfile = self.builder.get_object("txNewProfile")
		rbNewProfile = self.builder.get_object("rbNewProfile")
		self.recursing = True
		rbNewProfile.set_active(True)
		txNewProfile.set_text(self.generate_new_name())
		txNewProfile._name = name
		txNewProfile._changed = False
		self.recursing = False
		dlg.set_transient_for(self.window)
		dlg.show()
	
	
	def on_action_chosen(self, id, action, mark_changed=True):
		before = self.set_action(self.current, id, action)
		if mark_changed:
			if before.to_string() != action.to_string():
				# TODO: Maybe better comparison
				self.undo.append(UndoRedo(id, before, action))
				self.builder.get_object("btUndo").set_sensitive(True)
			self.on_profile_modified()
		else:
			self.on_profile_modified(update_ui=False)
		return before
	
	
	def on_background_area_hover(self, trash, area):
		self.hint(area)
	
	
	def on_background_area_click(self, trash, area):
		if area in [ x.name for x in BUTTONS ]:
			self.hint(None)
			self.show_editor(getattr(SCButtons, area))
		elif area in TRIGGERS + STICKS + PADS:
			self.hint(None)
			self.show_editor(area)
	
	
	def on_vbc_allocated(self, vbc, allocation):
		"""
		Called when size of 'Button C' is changed. Centers button
		on background image
		"""
		main_area = self.builder.get_object("mainArea")
		x = (main_area.get_allocation().width - allocation.width) / 2
		y = main_area.get_allocation().height - allocation.height
		main_area.move(vbc, x, y)
	
	
	def on_ebImage_motion_notify_event(self, box, event):
		self.background.on_mouse_moved(event.x, event.y)
	
	
	def on_exiting_n_daemon_killed(self, *a):
		self.quit()
	
	
	def on_mnuExit_activate(self, *a):
		if self.app.config['gui']['autokill_daemon']:
			log.debug("Terminating scc-daemon")
			for x in ("content", "mnuEmulationEnabled", "mnuEmulationEnabledTray"):
				w = self.builder.get_object(x)
				w.set_sensitive(False)
			self.set_daemon_status("unknown", False)
			self.hide_error()
			if self.dm.is_alive():
				self.dm.connect("dead", self.on_exiting_n_daemon_killed)
				self.dm.connect("error", self.on_exiting_n_daemon_killed)
				self.dm.stop()
			else:
				# Daemon appears to be dead, kill it just in case
				self.dm.stop()
				self.quit()
		else:
			self.quit()
	
	
	def on_mnuAbout_activate(self, *a):
		from scc.gui.aboutdialog import AboutDialog
		AboutDialog(self).show(self.window)
	
	
	def on_daemon_alive(self, *a):
		self.set_daemon_status("alive", True)
		if not self.release_notes_visible():
			self.hide_error()
		self.just_started = False
		if self.osd_mode:
			self.enable_osd_mode()
		elif self.profile_switchers[0].get_file() is not None and not self.just_started:
			self.dm.set_profile(self.current_file.get_path())
		GLib.timeout_add_seconds(1, self.check)
		self.enable_test_mode()
	
	
	def on_daemon_ccunt_changed(self, daemon, count):
		if self.controller_count == 0:
			# First controller connected
			# 
			# 'event' signal should be connected only on first controller,
			# so this block is executed only when number of connected
			# controllers changes from 0 to 1
			c = self.dm.get_controllers()[0]
			self.load_gui_config_for_controller(c, first=True)
		if count > self.controller_count:
			# Controller added
			while len(self.profile_switchers) < count:
				s = self.add_switcher()
		elif count < self.controller_count:
			# Controller removed
			while len(self.profile_switchers) > max(1, count):
				s = self.profile_switchers.pop()
				s.set_controller(None)
				self.remove_switcher(s)
		
		# Assign controllers to widgets
		for i in xrange(0, count):
			c = self.dm.get_controllers()[i]
			self.profile_switchers[i].set_controller(c)
		
		if count < 1:
			# Special case, no controllers are connected, but one widget
			# has to stay on screen
			self.profile_switchers[0].set_controller(None)
		
		self.controller_count = count
	
	
	def new_profile(self, profile, name):
		filename = os.path.join(get_profiles_path(), name + ".sccprofile")
		self.current_file = Gio.File.new_for_path(filename)
		self.save_profile(self.current_file, profile)
	
	
	def add_switcher(self, margin_left=30, margin_right=40, margin_bottom=2):
		"""
		Adds new profile switcher widgets on top of window. Called
		when new controller is connected to daemon.
		
		Returns generated ProfileSwitcher instance.
		"""
		vbSwitchers = self.builder.get_object("vbSwitchers")
		sepSwitchers = self.builder.get_object("sepSwitchers")
		
		ps = ProfileSwitcher(self.imagepath, self.config)
		ps.set_margin_left(margin_left)
		ps.set_margin_right(margin_right)
		ps.set_margin_bottom(margin_bottom)
		ps.connect('right-clicked', self.on_profile_right_clicked)
		ps.connect('switch-to-clicked', self.on_switch_to_clicked)
		
		vbSwitchers.pack_start(ps, False, False, 0)
		vbSwitchers.reorder_child(ps, 0)
		if len(vbSwitchers.get_children()) == 2:
			# 1st switcher is bellow separator, rest is stacked on top.
			# That means separator should be moved and shown when 2nd
			# switcher is created.
			vbSwitchers.reorder_child(sepSwitchers, 0)
			sepSwitchers.set_visible(True)
		vbSwitchers.show_all()
		
		if self.osd_mode:
			ps.set_allow_switch(False)
		
		if len(self.profile_switchers) > 0:
			ps.set_profile_list(self.profile_switchers[0].get_profile_list())
			ps.set_switch_to_enabled(True)
		
		self.profile_switchers.append(ps)
		ps.connect('changed', self.on_profile_selected)
		ps.connect('unknown-profile', self.on_unknown_profile)
		return ps
	
	
	def remove_switcher(self, s):
		"""
		Removes given profile switcher from UI.
		"""
		vbSwitchers = self.builder.get_object("vbSwitchers")
		sepSwitchers = self.builder.get_object("sepSwitchers")
		vbSwitchers.remove(s)
		s.destroy()
		if len(vbSwitchers.get_children()) == 2:
			sepSwitchers.set_visible(False)
	
	
	def enable_test_mode(self):
		"""
		Disables and re-enables Input Test mode. If sniffing is disabled in
		daemon configuration, 2nd call fails and logs error.
		"""
<<<<<<< HEAD
		if self.dm.is_alive() and not self.osd_mode:
			try:
				c = self.dm.get_controllers()[0]
			except IndexError:
				# Zero controllers
				return
=======
		if self.dm.is_alive():
			if self.test_mode_controller:
				self.test_mode_controller.unlock_all()
			c = self.profile_switchers[0].get_controller()
>>>>>>> b50035a7
			c.unlock_all()
			c.observe(DaemonManager.nocallback, self.on_observe_failed,
				'A', 'B', 'C', 'X', 'Y', 'START', 'BACK', 'LB', 'RB',
				'LPAD', 'RPAD', 'LGRIP', 'RGRIP', 'LT', 'RT', 'LEFT',
				'RIGHT', 'STICK', 'STICKPRESS')
			self.test_mode_controller = c
	
	
	def enable_osd_mode(self):
		# TODO: Support for multiple controllers here
		self.osd_mode_controller = 0
		osd_mode_profile = Profile(GuiActionParser())
		osd_mode_profile.load(find_profile(App.OSD_MODE_PROF_NAME))
		try:
			c = self.dm.get_controllers()[self.osd_mode_controller]
		except IndexError:
			log.error("osd_mode: Controller not connected")
			self.quit()
			return
		
		def on_lock_failed(*a):
			log.error("osd_mode: Locking failed")
			self.quit()
		
		def on_lock_success(*a):
			log.debug("osd_mode: Locked everything")
			from scc.gui.osd_mode_mapper import OSDModeMapper
			self.osd_mode_mapper = OSDModeMapper(osd_mode_profile)
			self.osd_mode_mapper.set_target_window(self.window.get_window())
			GLib.timeout_add(10, self.osd_mode_mapper.run_scheduled)
		
		# Locks everything but pads. Pads are emulating mouse and this is
		# better left in daemon - involving socket in mouse controls
		# adds too much lags.
		c.lock(on_lock_success, on_lock_failed,
			'A', 'B', 'X', 'Y', 'START', 'BACK', 'LB', 'RB', 'C',
			'STICK', 'LGRIP', 'RGRIP', 'LT', 'RT', 'STICKPRESS')
		
		# Ask daemon to temporaly reconfigure pads for mouse emulation
		c.replace(DaemonManager.nocallback, on_lock_failed,
			LEFT, osd_mode_profile.pads[LEFT])
		c.replace(DaemonManager.nocallback, on_lock_failed,
			RIGHT, osd_mode_profile.pads[RIGHT])
	
	
	def on_observe_failed(self, error):
		log.debug("Failed to enable test mode: %s", error)
	
	
	def on_daemon_version(self, daemon, version):
		"""
		Checks if reported version matches expected one.
		If not, daemon is restarted.
		"""
		if version != DAEMON_VERSION and self.outdated_version != version:
			log.warning(
				"Running daemon instance is too old (version %s, expected %s). Restarting...",
				version, DAEMON_VERSION)
			self.outdated_version = version
			self.set_daemon_status("unknown", False)
			self.dm.restart()
		else:
			# At this point, correct daemon version of daemon is running
			# and we can check if there is anything new to inform user about
			if self.app.config['gui']['news']['last_version'] != App.get_release():
				if self.app.config['gui']['news']['enabled']:
					if not self.osd_mode:
						self.check_release_notes()
	
	
	def on_daemon_error(self, daemon, error):
		log.debug("Daemon reported error '%s'", error)
		msg = _('There was an error with enabling emulation: <b>%s</b>') % (error,)
		# Known errors are handled with aditional message
		if "Device not found" in error:
			msg += "\n" + _("Please, check if you have reciever dongle connected to USB port.")
		elif "LIBUSB_ERROR_ACCESS" in error:
			msg += "\n" + _("You don't have access to controller device.")
			msg += "\n\n" + ( _("Consult your distribution manual, try installing Steam package or <a href='%s'>install required udev rules manually</a>.") %
					'https://wiki.archlinux.org/index.php/Gamepad#Steam_Controller_Not_Pairing' )
			# TODO: Write howto somewhere instead of linking to ArchWiki
		elif "LIBUSB_ERROR_BUSY" in error:
			msg += "\n" + _("Another application (most likely Steam) is using the controller.")
		elif "LIBUSB_ERROR_PIPE" in error:
			msg += "\n" + _("USB dongle was removed.")
		elif "Failed to create uinput device." in error:
			# Call check() method and try to determine what went wrong.
			if self.check():
				# Check() returns True if error was "handled".
				return
			# If check() fails to find error reason, error message is displayed as it is
		
		if self.osd_mode:
			self.quit()
		
		self.show_error(msg)
		self.set_daemon_status("error", True)
	
	
<<<<<<< HEAD
	def on_daemon_event_observer(self, daemon, what, data):
		if self.osd_mode_mapper:
			self.osd_mode_mapper.handle_event(daemon, what, data)
		elif what in (LEFT, RIGHT, STICK):
=======
	def on_daemon_event_observer(self, daemon, c, what, data):
		if what in (LEFT, RIGHT, STICK):
>>>>>>> b50035a7
			widget, area = {
				LEFT  : (self.lpad_test,  "LPADTEST"),
				RIGHT : (self.rpad_test,  "RPADTEST"),
				STICK : (self.stick_test, "STICKTEST"),
			}[what]
			# Check if stick or pad is released
			if data[0] == data[1] == 0:
				widget.hide()
				return
			if not widget.is_visible():
				widget.show()
			# Grab values
			ax, ay, aw, trash = self.background.get_area_position(area)
			cw = widget.get_allocation().width
			# Compute center
			x, y = ax + aw * 0.5 - cw * 0.5, ay + 1.0 - cw * 0.5
			# Add pad position
			x += data[0] * aw / STICK_PAD_MAX * 0.5
			y -= data[1] * aw / STICK_PAD_MAX * 0.5
			# Move circle
			self.main_area.move(widget, x, y)
		elif what in ("LT", "RT", "STICKPRESS"):
			if data[0]:
				self.hilights[App.OBSERVE_COLOR].add(what)
			else:
				self.hilights[App.OBSERVE_COLOR].remove(what)
			self._update_background()
		elif hasattr(SCButtons, what):
			try:
				if data[0]:
					self.hilights[App.OBSERVE_COLOR].add(what)
				else:
					self.hilights[App.OBSERVE_COLOR].remove(what)
				self._update_background()
			except KeyError, e:
				# Non fatal
				pass
		else:
			print "event", what
	
	
	def on_profile_right_clicked(self, ps):
		for name in ("mnuConfigureController", "mnuTurnoffController"):
			# Disable controller-related menu items if controller is not connected
			obj = self.builder.get_object(name)
			obj.set_sensitive(ps.get_controller() is not None)
		
		for name in ("mnuProfileNew", "mnuProfileCopy", "mnuProfileRename",
					"mnuProfileDetails", "mnuProfileSeparator1",
					"mnuProfileSeparator2"):
			# Hide profile-related menu items for all but 1st profile switcher
			obj = self.builder.get_object(name)
			obj.set_visible(ps == self.profile_switchers[0])
		
		if ps == self.profile_switchers[0]:
			name = ps.get_profile_name()
			is_override = profile_is_override(name)
			is_default = profile_is_default(name)
			self.builder.get_object("mnuProfileDelete").set_visible(not is_default)
			self.builder.get_object("mnuProfileRevert").set_visible(is_override)
			self.builder.get_object("mnuProfileRename").set_visible(not is_default)
		else:
			self.builder.get_object("mnuProfileDelete").set_visible(False)
			self.builder.get_object("mnuProfileRevert").set_visible(False)
		
		mnuPS = self.builder.get_object("mnuPS")
		mnuPS.ps = ps
		mnuPS.popup(None, None, None, None,
			3, Gtk.get_current_event_time())
	
	
	def on_mnuConfigureController_activate(self, *a):
		from scc.gui.controller_settings import ControllerSettings
		mnuPS = self.builder.get_object("mnuPS")
		cs = ControllerSettings(self, mnuPS.ps.get_controller(), mnuPS.ps)
		cs.show(self.window)
	
	
	def on_mnuProfileNew_activate(self, *a):
		mnuPS = self.builder.get_object("mnuPS")
		self.on_new_clicked(mnuPS.ps, mnuPS.ps.get_name())
	
	
	def on_mnuProfileCopy_activate(self, *a):
		mnuPS = self.builder.get_object("mnuPS")
		rbCopyProfile = self.builder.get_object("rbCopyProfile")
		self.on_new_clicked(mnuPS.ps, mnuPS.ps.get_profile_name())
		rbCopyProfile.set_active(True)
	
	
	def on_mnuProfileDetails_activate(self, *a):
		self.builder.get_object("dlgProfileDetails").show()
	
	
	def on_mnuProfileRename_activate(self, *a):
		dlg = self.builder.get_object("dlgRenameProfile")
		txRename = self.builder.get_object("txRename")
		mnuPS = self.builder.get_object("mnuPS")
		name = mnuPS.ps.get_profile_name()
		txRename.set_text(name)
		dlg._name = name
		dlg.set_transient_for(self.window)
		dlg.show()
	
	
	def on_txRename_changed(self, tx):
		name = tx.get_text()
		btRenameProfile = self.builder.get_object("btRenameProfile")
		btRenameProfile.set_sensitive(find_profile(name) is None)
	
	
	def on_btRenameProfile_clicked(self, *a):
		dlg = self.builder.get_object("dlgRenameProfile")
		txRename = self.builder.get_object("txRename")
		old_name = dlg._name
		new_name = txRename.get_text()
		old_fname = os.path.join(get_profiles_path(), old_name + ".sccprofile")
		new_fname = os.path.join(get_profiles_path(), new_name + ".sccprofile")
		try:
			os.rename(old_fname, new_fname)
			for n in (old_fname, new_fname):
				try:
					os.unlink(n + ".mod")
				except:
					# non-existing .mod file is expected
					pass
		except Exception, e:
			log.error("Failed to rename %s: %s", old_fname, e)
		
		controllers = list(self.dm.get_controllers())
		for c in controllers:
			if get_profile_name(c.get_profile()) == old_name:
				ps = self.profile_switchers[controllers.index(c)]
				ps.set_profile(new_name, True)
				c.set_profile(new_name)
		self.load_profile_list()
		dlg.hide()
	
	
	def on_mnuProfileDelete_activate(self, *a):
		mnuPS = self.builder.get_object("mnuPS")
		name = mnuPS.ps.get_profile_name()
		is_override = profile_is_override(name)
		
		if is_override:
			text = _("Really revert current profile to default values?")
		else:
			text = _("Really delete current profile?")
		
		d = Gtk.MessageDialog(parent=self.window,
			flags = Gtk.DialogFlags.MODAL,
			type = Gtk.MessageType.WARNING,
			buttons = Gtk.ButtonsType.OK_CANCEL,
			message_format = text,
		)
		d.format_secondary_text(_("This action is not undoable!"))
		
		if d.run() == -5: # OK button, no idea where is this defined...
			fname = os.path.join(get_profiles_path(), name + ".sccprofile")
			try:
				os.unlink(fname)
				try:
					os.unlink(fname + ".mod")
				except:
					# non-existing .mod file is expected
					pass
				for ps in self.profile_switchers:
					ps.refresh_profile_path(name)
			except Exception, e:
				log.error("Failed to remove %s: %s", fname, e)
		d.destroy()
	
	
	def mnuTurnoffController_activate(self, *a):
		mnuPS = self.builder.get_object("mnuPS")
		if mnuPS.ps.get_controller():
			mnuPS.ps.get_controller().turnoff()
	
	
	def show_error(self, message, ribar=None):
		if self.ribar is None:
			self.ribar = ribar or RIBar(message, Gtk.MessageType.ERROR)
			content = self.builder.get_object("content")
			content.pack_start(self.ribar, False, False, 1)
			content.reorder_child(self.ribar, 0)
			self.ribar.connect("close", self.hide_error)
			self.ribar.connect("response", self.hide_error)
		else:
			self.ribar.get_label().set_markup(message)
		self.ribar.show()
		self.ribar.set_reveal_child(True)
		return self.ribar
	
	
	def hide_error(self, *a):
		if self.ribar is not None:
			if self.ribar.get_parent() is not None:
				self.ribar.get_parent().remove(self.ribar)
		self.ribar = None
	
	
	def on_daemon_reconfigured(self, *a):
		log.debug("Reloading config...")
		self.config.reload()
		for ps in self.profile_switchers:
			ps.set_controller(ps.get_controller())
	
	
	def on_daemon_dead(self, *a):
		if self.just_started:
			self.dm.restart()
			self.just_started = False
			self.set_daemon_status("unknown", True)
			return
		
		if self.osd_mode:
			self.quit()
		
		for ps in self.profile_switchers:
			ps.set_controller(None)
			ps.on_daemon_dead()
		self.set_daemon_status("dead", False)
	
	
	def on_mnuEmulationEnabled_toggled(self, cb):
		if self.recursing : return
		if cb.get_active():
			# Turning daemon on
			self.set_daemon_status("unknown", True)
			cb.set_sensitive(False)
			self.dm.start()
		else:
			# Turning daemon off
			self.set_daemon_status("unknown", False)
			cb.set_sensitive(False)
			self.hide_error()
			self.dm.stop()
			
	
	def do_startup(self, *a):
		Gtk.Application.do_startup(self, *a)
		self.load_profile_list()
		self.setup_widgets()
		if self.app.config['gui']['enable_status_icon']:
			self.setup_statusicon()
		self.set_daemon_status("unknown", True)
	
	
	def do_local_options(self, trash, lo):
		set_logging_level(lo.contains("verbose"), lo.contains("debug") )
		self.osd_mode = lo.contains("osd")
		return -1
	
	
	def do_command_line(self, cl):
		Gtk.Application.do_command_line(self, cl)
		if len(cl.get_arguments()) > 1:
			filename = " ".join(cl.get_arguments()[1:]) # 'cos fuck Gtk...
			from scc.gui.importexport.dialog import Dialog
			if Dialog.determine_type(filename) is not None:
				ied = Dialog(self)
				def i_told_you_to_quit(*a):
					sys.exit(0)
				ied.window.connect('destroy', i_told_you_to_quit)
				ied.show(self.window)
				# Skip first screen and try to import this file
				ied.import_file(filename)
			else:
				sys.exit(1)
		else:
			self.activate()
		return 0
	
	
	def do_activate(self, *a):
		self.builder.get_object("window").show()
	
	
	def remove_dot_profile(self):
		"""
		Checks if first profile in list begins with dot and if yes, removes it.
		This is done to undo automatic addition that is done when daemon reports
		selecting such profile.
		"""
		cb = self.builder.get_object("cbProfile")
		model = cb.get_model()
		if len(model) == 0:
			# Nothing to remove
			return
		if not model[0][0].startswith("."):
			# Not dot profile
			return
		active = model.get_path(cb.get_active_iter())
		first = model[0].path
		if active == first:
			# Can't remove active item
			return
		model.remove(model[0].iter)
	
	
	def get_current_profile(self):
		return self.profile_switchers[0].get_profile_name()
	
	
	def set_daemon_status(self, status, daemon_runs):
		""" Updates image that shows daemon status and menu shown when image is clicked """
		log.debug("daemon status: %s", status)
		icon = os.path.join(self.imagepath, "scc-%s.svg" % (status,))
		imgDaemonStatus = self.builder.get_object("imgDaemonStatus")
		btDaemon = self.builder.get_object("btDaemon")
		mnuEmulationEnabled = self.builder.get_object("mnuEmulationEnabled")
		mnuEmulationEnabledTray = self.builder.get_object("mnuEmulationEnabledTray")
		imgDaemonStatus.set_from_file(icon)
		mnuEmulationEnabled.set_sensitive(True)
		mnuEmulationEnabledTray.set_sensitive(True)
		self.window.set_icon_from_file(icon)
		self.status = status
		if self.statusicon:
			GLib.idle_add(self.statusicon.set, "scc-%s" % (self.status,), _("SC Controller"))
		self.recursing = True
		if status == "alive":
			btDaemon.set_tooltip_text(_("Emulation is active"))
		elif status == "error":
			btDaemon.set_tooltip_text(_("Error enabling emulation"))
		elif status == "dead":
			btDaemon.set_tooltip_text(_("Emulation is inactive"))
		else:
			btDaemon.set_tooltip_text(_("Checking emulation status..."))
		mnuEmulationEnabled.set_active(daemon_runs)
		mnuEmulationEnabledTray.set_active(daemon_runs)
		self.recursing = False
	
	
	def on_btCloseDetails_clicked(self, *a):
		self.builder.get_object("dlgProfileDetails").hide()
	
	
	def on_buffProfileDescription_changed(self, buffer, *a):
		if self.recursing: return
		self.current.description = buffer.get_text(buffer.get_start_iter(), buffer.get_end_iter(), True)
		self.on_profile_modified()
	
	def on_cbProfileIsTemplate_toggled(self, widget, *a):
		if self.recursing: return
		self.current.is_template = widget.get_active()
		self.on_profile_modified()
	
	
	def setup_commandline(self):
		def aso(long_name, short_name, description,
				arg=GLib.OptionArg.NONE,
				flags=GLib.OptionFlags.IN_MAIN):
			""" add_simple_option, adds program argument in simple way """
			o = GLib.OptionEntry()
			if short_name:
				o.long_name = long_name
				o.short_name = short_name
			o.description = description
			o.flags = flags
			o.arg = arg
			self.add_main_option_entries([o])
		
		self.connect('handle-local-options', self.do_local_options)
		
		aso("verbose",	b"v", "Be verbose")
		aso("debug",	b"d", "Be more verbose (debug mode)")
		aso("osd",		b"o", "OSD mode (displays only editor only)")
	
	
	def save_profile_selection(self, path):
		""" Saves name of profile into config file """
		name = os.path.split(path)[-1]
		if name.endswith(".sccprofile"):
			name = name[0:-11]
		
		data = dict(current_profile=name)
		jstr = json.dumps(data, sort_keys=True, indent=4)
		
		open(os.path.join(get_config_path(), self.CONFIG), "w").write(jstr)
	
	
	def load_profile_selection(self):
		""" Returns name profile from config file or None if there is none saved """
		try:
			return self.config['recent_profiles'][0]
		except:
			return None
	
	
	@staticmethod
	def get_release(n=3):
		"""
		Returns current version rounded to max. 'n' numbers.
		( v0.14.1.3 ; n=3 -> v0.14.1 )
		"""
		return ".".join(DAEMON_VERSION.split(".")[0:n])
	
	
	def release_notes_visible(self):
		""" Returns True if release notes infobox is visible """
		if not self.ribar: return False
		riNewRelease = self.builder.get_object('riNewRelease')
		return self.ribar._infobar == riNewRelease
	
	
	def check_release_notes(self):
		"""
		Silently downloads release notes from github and displays infobar
		informing user that they are ready to be displayed.
		"""
		url = App.RELEASE_URL % (App.get_release(),)
		log.debug("Loading release notes from '%s'", url)
		f = Gio.File.new_for_uri(url)
		buffer = b""
		
		def stream_ready(stream, task, buffer):
			try:
				bytes = stream.read_bytes_finish(task)
				if bytes.get_size() > 0:
					buffer += bytes.get_data()
					stream.read_bytes_async(102400, 0, None, stream_ready, buffer)
				else:
					self.on_got_release_notes(buffer.decode("utf-8"))
			except Exception, e:
				log.warning("Failed to read release notes")
				log.exception(e)
				return
		
		def http_ready(f, task, buffer):
			try:
				stream = f.read_finish(task)
				assert stream
				stream.read_bytes_async(102400, 0, None, stream_ready, buffer)
			except Exception, e:
				log.warning("Failed to read release notes")
				log.exception(e)
				return
		
		f.read_async(0, None, http_ready, buffer)
	
	
	def on_got_release_notes(self, data):
		"""" Called after entire HTML page of release notes is downloaded """
		# There is actually only one thing parsed here;
		# Sequence of words "see ... for more", in bold, containing <A> tag.
		# If such sequence is found, it's displayed with message about extended
		# release notes. Otherwise, shorter text and link to github is used.
		RE_EXTENDED = r'<strong>see.*href=\"([^\"]+).*for more.*</strong>'
		
		if self.ribar is not None:
			# There is already some error displayed, don't bother now...
			return
		
		msg = ""
		extended = re.search(RE_EXTENDED, data, re.IGNORECASE)
		if extended:
			msg += _("<a href='%s'>Click here</a> to check what's new!")
			msg = msg % (extended.group(1), )
		else:
			url = App.RELEASE_URL % (App.get_release(), )
			msg += _("Welcome to the version <b>%s</b>.")
			msg += " " + _("<a href='%s'>Click here</a> to read release notes.")
			msg = msg % (App.get_release(), url)
		
		infobar = self.builder.get_object('riNewRelease')
		lblNewRelease = self.builder.get_object('lblNewRelease')
		lblNewRelease.set_markup(msg)
		ribar = RIBar(None, infobar=infobar)
		ribar = self.show_error(None, ribar=ribar)
		self.ribar.connect("close", self.on_new_release_dismissed)
		self.ribar.connect("response", self.on_new_release_dismissed)
		
		
	def on_new_release_dismissed(self, *a):
		self.config['gui']['news']['last_version'] = App.get_release()
		self.config.save() 
	
	
	def on_cbNewRelease_toggled(self, cb):
		self.app.config['gui']['news']['enabled'] = cb.get_active()
		self.config.save()
	
	
	def on_drag_data_received(self, widget, context, x, y, data, info, time):
		""" Drag-n-drop handler """
		uri = None
		if str(data.get_data_type()) == "text/uri-list":
			# Only file can be dropped here
			if len(data.get_uris()):
				uri = data.get_uris()[0]
		elif str(data.get_data_type()) == "text/plain":
			# This can be anything, so try to extract uri from it
			lines = str(data.get_data()).split("\n")
			if len(lines) > 0:
				first = lines[0]
				if first.startswith("http://") or first.startswith("https://") or first.startswith("ftp://"):
					# I don't like other protocols
					uri = first
		if uri:
			from scc.gui.importexport.dialog import Dialog
			giofile = None
			if uri.startswith("file://"):
				giofile = Gio.File.new_for_uri(uri)
			else:
				# Local file can be used directly, remote has to
				# be downloaded first
				if uri.startswith("https://github.com/"):
					# Convert link to repository display to link to raw file
					uri = (uri
						.replace("https://github.com/", "https://raw.githubusercontent.com/")
						.replace("/blob/", "/")
					)
				name = urllib.unquote(".".join(uri.split("/")[-1].split(".")[0:-1]))
				remote = Gio.File.new_for_uri(uri)
				tmp, stream = Gio.File.new_tmp("%s.XXXXXX" % (name,))
				stream.close()
				if remote.copy(tmp, Gio.FileCopyFlags.OVERWRITE, None, None):
					# Sucessfully downloaded
					log.info("Downloaded '%s'" % (uri,))
					giofile = tmp
				else:
					# Failed. Just do nothing
					return
			if giofile.get_path():
				path = giofile.get_path()
				filetype = Dialog.determine_type(path)
				if filetype:
					log.info("Importing '%s'..." % (filetype))
					log.debug("(type %s)" % (filetype,))
					ied = Dialog(self)
					ied.show(self.window)
					# Skip first screen and try to import this file
					ied.import_file(path, filetype = filetype)
				else:
					log.error("Unknown file type: '%s'..." % (path,))


class UndoRedo(object):
	""" Just dummy container """
	def __init__(self, id, before, after):
		self.id = id
		self.before = before
		self.after = after<|MERGE_RESOLUTION|>--- conflicted
+++ resolved
@@ -21,11 +21,8 @@
 from scc.tools import check_access, find_gksudo, profile_is_override
 from scc.constants import SCButtons, STICK, STICK_PAD_MAX
 from scc.constants import DAEMON_VERSION, LEFT, RIGHT
-<<<<<<< HEAD
 from scc.tools import get_profile_name, profile_is_default, profile_is_override
 from scc.tools import check_access, find_profile, find_gksudo, nameof
-=======
->>>>>>> b50035a7
 from scc.paths import get_config_path, get_profiles_path
 from scc.modifiers import NameModifier
 from scc.actions import NoAction
@@ -848,19 +845,10 @@
 		Disables and re-enables Input Test mode. If sniffing is disabled in
 		daemon configuration, 2nd call fails and logs error.
 		"""
-<<<<<<< HEAD
-		if self.dm.is_alive() and not self.osd_mode:
-			try:
-				c = self.dm.get_controllers()[0]
-			except IndexError:
-				# Zero controllers
-				return
-=======
 		if self.dm.is_alive():
 			if self.test_mode_controller:
 				self.test_mode_controller.unlock_all()
 			c = self.profile_switchers[0].get_controller()
->>>>>>> b50035a7
 			c.unlock_all()
 			c.observe(DaemonManager.nocallback, self.on_observe_failed,
 				'A', 'B', 'C', 'X', 'Y', 'START', 'BACK', 'LB', 'RB',
@@ -960,15 +948,8 @@
 		self.set_daemon_status("error", True)
 	
 	
-<<<<<<< HEAD
-	def on_daemon_event_observer(self, daemon, what, data):
-		if self.osd_mode_mapper:
-			self.osd_mode_mapper.handle_event(daemon, what, data)
-		elif what in (LEFT, RIGHT, STICK):
-=======
 	def on_daemon_event_observer(self, daemon, c, what, data):
 		if what in (LEFT, RIGHT, STICK):
->>>>>>> b50035a7
 			widget, area = {
 				LEFT  : (self.lpad_test,  "LPADTEST"),
 				RIGHT : (self.rpad_test,  "RPADTEST"),
