--- conflicted
+++ resolved
@@ -7,13 +7,8 @@
 from __future__ import unicode_literals
 from scc.tools import _, set_logging_level
 
-<<<<<<< HEAD
 from gi.repository import Gtk, Gdk, Gio, GLib
 from scc.gui.controller_widget import TRIGGERS, PADS, STICKS, BUTTONS, GYROS
-=======
-from gi.repository import Gtk, Gdk, Gio, GLib, GObject
-from scc.gui.controller_widget import TRIGGERS, PADS, STICKS, GYROS, BUTTONS
->>>>>>> 8f33c5cb
 from scc.gui.parser import GuiActionParser, InvalidAction
 from scc.gui.controller_image import ControllerImage
 from scc.gui.profile_switcher import ProfileSwitcher
@@ -24,13 +19,9 @@
 from scc.gui.dwsnc import headerbar, IS_UNITY
 from scc.gui.ribar import RIBar
 from scc.tools import check_access, find_gksudo, profile_is_override, nameof
+from scc.tools import get_profile_name, profile_is_default, find_profile
 from scc.constants import SCButtons, STICK, STICK_PAD_MAX
 from scc.constants import DAEMON_VERSION, LEFT, RIGHT
-<<<<<<< HEAD
-=======
-from scc.tools import get_profile_name, profile_is_default, profile_is_override
-from scc.tools import check_access, find_profile, find_gksudo, nameof
->>>>>>> 8f33c5cb
 from scc.paths import get_config_path, get_profiles_path
 from scc.modifiers import NameModifier
 from scc.actions import NoAction
@@ -896,11 +887,14 @@
 		Disables and re-enables Input Test mode. If sniffing is disabled in
 		daemon configuration, 2nd call fails and logs error.
 		"""
-<<<<<<< HEAD
-		if self.dm.is_alive():
+		if self.dm.is_alive() and not self.osd_mode:
 			if self.test_mode_controller:
 				self.test_mode_controller.unlock_all()
-			c = self.profile_switchers[0].get_controller()
+			try:
+				c = self.dm.get_controllers()[0]
+			except IndexError:
+				# Zero controllers
+				return
 			if c:
 				c.unlock_all()
 				c.observe(DaemonManager.nocallback, self.on_observe_failed,
@@ -908,19 +902,6 @@
 					'LPAD', 'RPAD', 'LGRIP', 'RGRIP', 'LT', 'RT', 'LEFT',
 					'RIGHT', 'STICK', 'STICKPRESS')
 				self.test_mode_controller = c
-=======
-		if self.dm.is_alive() and not self.osd_mode:
-			try:
-				c = self.dm.get_controllers()[0]
-			except IndexError:
-				# Zero controllers
-				return
-			c.unlock_all()
-			c.observe(DaemonManager.nocallback, self.on_observe_failed,
-				'A', 'B', 'C', 'X', 'Y', 'START', 'BACK', 'LB', 'RB',
-				'LPAD', 'RPAD', 'LGRIP', 'RGRIP', 'LT', 'RT', 'LEFT',
-				'RIGHT', 'STICK', 'STICKPRESS')
->>>>>>> 8f33c5cb
 	
 	
 	def enable_osd_mode(self):
@@ -1014,15 +995,10 @@
 		self.set_daemon_status("error", True)
 	
 	
-<<<<<<< HEAD
 	def on_daemon_event_observer(self, daemon, c, what, data):
-		if what in (LEFT, RIGHT, STICK):
-=======
-	def on_daemon_event_observer(self, daemon, what, data):
 		if self.osd_mode_mapper:
 			self.osd_mode_mapper.handle_event(daemon, what, data)
 		elif what in (LEFT, RIGHT, STICK):
->>>>>>> 8f33c5cb
 			widget, area = {
 				LEFT  : (self.lpad_test,  "LPADTEST"),
 				RIGHT : (self.rpad_test,  "RPADTEST"),
