--- conflicted
+++ resolved
@@ -4,14 +4,9 @@
 from collections import deque
 from scc.lib import xwrappers as X
 from scc.uinput import UInput, Keyboard, Mouse, Dummy, Rels
-<<<<<<< HEAD
-from scc.constants import FE_STICK, FE_TRIGGER, FE_PAD, GYRO, HapticPos
-from scc.constants import SCButtons, LEFT, RIGHT, STICK, STICKTILT
-=======
 from scc.constants import FE_STICK, FE_TRIGGER, FE_PAD, GYRO
 from scc.constants import SCButtons, LEFT, RIGHT, HapticPos
 from scc.constants import STICK, STICKTILT, ControllerFlags
->>>>>>> d949e8e7
 from scc.aliases import ALL_AXES, ALL_BUTTONS
 from scc.actions import ButtonAction, GyroAbsAction
 from scc.controller import HapticData
