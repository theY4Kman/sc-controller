--- conflicted
+++ resolved
@@ -176,10 +176,8 @@
 				if self._peek_token().value in RangeOP.OPS:
 					op = self._next_token().value
 					# TODO: Maybe other axes
-<<<<<<< HEAD
 					if parameter not in (SCButtons.LT, SCButtons.RT):
 						raise ParseError("'%s' is not trigger nor axis" % (nameof(parameter), ))
-						print "#", parameter
 					if not self._tokens_left():
 						raise ParseError("Excepted number after '%s'" % (op, ))
 					try:
@@ -187,15 +185,6 @@
 					except ValueError:
 						raise ParseError("Excepted number after '%s'" % (op, ))
 					parameter = RangeOP(parameter, op, number)
-=======
-					if not self._tokens_left():
-						raise ParseError("Excepted number after '%s'" % (op, ))
-					number = self._parse_number()
-					try:
-						parameter = RangeOP(parameter, op, number)
-					except ValueError, e:
-						raise ParseError(e.message)
->>>>>>> 8f33c5cb
 			
 			return parameter
 		
