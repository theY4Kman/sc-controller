--- conflicted
+++ resolved
@@ -28,11 +28,7 @@
 If SC-Controller is updated while daemon is running, DAEMON_VERSION send by
 daemon will differ one one expected by UI and daemon will be forcefully restarted.
 """
-<<<<<<< HEAD
-DAEMON_VERSION = "0.3.99.0"
-=======
-DAEMON_VERSION = "0.3.16"
->>>>>>> 8f33c5cb
+DAEMON_VERSION = "0.3.99.5"
 
 HPERIOD  = 0.02
 LPERIOD  = 0.5
@@ -97,10 +93,7 @@
 # button with every other packet to signalize that
 # value of lpad_x and lpad_y belongs to stick
 STICKTILT		= 0b10000000000000000000000000000000
-<<<<<<< HEAD
 
-=======
->>>>>>> 8f33c5cb
 
 class HapticPos(IntEnum):
 	"""Specify witch pad or trig is used"""
