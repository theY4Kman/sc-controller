--- conflicted
+++ resolved
@@ -655,13 +655,7 @@
 			elif isinstance(i, Action):
 				self.mods[button] = i
 				button = None
-<<<<<<< HEAD
-			elif isinstance(i, RangeOP):
-				button = i
-			elif i in SCButtons:
-=======
 			elif isinstance(i, RangeOP) or i in SCButtons:
->>>>>>> 8f33c5cb
 				button = i
 			else:
 				raise ValueError("Invalid parameter for 'mode': %s" % (i,))
@@ -731,13 +725,8 @@
 	
 	def __str__(self):
 		rv = [ ]
-<<<<<<< HEAD
-		for key in self.mods:
-			rv += [ nameof(key), self.mods[key] ]
-=======
 		for check in self.mods:
 			rv += [ nameof(check), self.mods[check] ]
->>>>>>> 8f33c5cb
 		if self.default is not None:
 			rv += [ self.default ]
 		return "<Modifier '%s', %s>" % (self.COMMAND, rv)
