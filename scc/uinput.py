#!/usr/bin/env python2

# The MIT License (MIT)
#
# Copyright (c) 2015 Stany MARCEL <stanypub@gmail.com>
#
# Permission is hereby granted, free of charge, to any person obtaining a copy
# of this software and associated documentation files (the "Software"), to deal
# in the Software without restriction, including without limitation the rights
# to use, copy, modify, merge, publish, distribute, sublicense, and/or sell
# copies of the Software, and to permit persons to whom the Software is
# furnished to do so, subject to the following conditions:
#
# The above copyright notice and this permission notice shall be included in
#
# all copies or substantial portions of the Software.
# THE SOFTWARE IS PROVIDED "AS IS", WITHOUT WARRANTY OF ANY KIND, EXPRESS OR
# IMPLIED, INCLUDING BUT NOT LIMITED TO THE WARRANTIES OF MERCHANTABILITY,
# FITNESS FOR A PARTICULAR PURPOSE AND NONINFRINGEMENT. IN NO EVENT SHALL THE
# AUTHORS OR COPYRIGHT HOLDERS BE LIABLE FOR ANY CLAIM, DAMAGES OR OTHER
# LIABILITY, WHETHER IN AN ACTION OF CONTRACT, TORT OR OTHERWISE, ARISING FROM,
# OUT OF OR IN CONNECTION WITH THE SOFTWARE OR THE USE OR OTHER DEALINGS IN
# THE SOFTWARE.

<<<<<<< HEAD
import os, imp, ctypes, time
=======
import os
import ctypes
import time
>>>>>>> 963d9266
from ctypes import Structure, POINTER, c_bool, c_uint16, c_int32, byref
from math import pi, copysign, sqrt
from scc.lib.libusb1 import timeval
from scc.cheader import defines
<<<<<<< HEAD
=======
from scc.tools import find_lib
>>>>>>> 963d9266
from scc.lib import IntEnum
from collections import deque


# Get All defines from linux headers
if os.path.exists('/usr/include/linux/input-event-codes.h'):
	CHEAD = defines('/usr/include', 'linux/input-event-codes.h')
else:
	CHEAD = defines('/usr/include', 'linux/input.h')

MAX_FEEDBACK_EFFECTS = 4

# Keys enum contains all keys and button from linux/uinput.h (KEY_* BTN_*)
Keys = IntEnum('Keys', {i: CHEAD[i] for i in CHEAD.keys() if (i.startswith('KEY_') or
															i.startswith('BTN_'))})
# Keys enum contains all keys and button from linux/uinput.h (KEY_* BTN_*)
KeysOnly = IntEnum('KeysOnly', {i: CHEAD[i] for i in CHEAD.keys() if i.startswith('KEY_')})

# Axes enum contains all axes from linux/uinput.h (ABS_*)
Axes = IntEnum('Axes', {i: CHEAD[i] for i in CHEAD.keys() if i.startswith('ABS_')})

# Rels enum contains all rels from linux/uinput.h (REL_*)
Rels = IntEnum('Rels', {i: CHEAD[i] for i in CHEAD.keys() if i.startswith('REL_')})

# Scan codes for each keys (taken from a logitech keyboard)
Scans = {
	Keys.KEY_ESC: 0x70029,
	Keys.KEY_F1: 0x7003a,
	Keys.KEY_F2: 0x7003b,
	Keys.KEY_F3: 0x7003c,
	Keys.KEY_F4: 0x7003d,
	Keys.KEY_F5: 0x7003e,
	Keys.KEY_F6: 0x7003f,
	Keys.KEY_F7: 0x70040,
	Keys.KEY_F8: 0x70041,
	Keys.KEY_F9: 0x70042,
	Keys.KEY_F10: 0x70043,
	Keys.KEY_F11: 0x70044,
	Keys.KEY_F12: 0x70045,
	Keys.KEY_SYSRQ: 0x70046,
	Keys.KEY_SCROLLLOCK: 0x70047,
	Keys.KEY_PAUSE: 0x70048,
	Keys.KEY_GRAVE: 0x70035,
	Keys.KEY_1: 0x7001e,
	Keys.KEY_2: 0x7001f,
	Keys.KEY_3: 0x70020,
	Keys.KEY_4: 0x70021,
	Keys.KEY_5: 0x70022,
	Keys.KEY_6: 0x70023,
	Keys.KEY_7: 0x70024,
	Keys.KEY_8: 0x70025,
	Keys.KEY_9: 0x70026,
	Keys.KEY_0: 0x70027,
	Keys.KEY_MINUS: 0x7002d,
	Keys.KEY_EQUAL: 0x7002e,
	Keys.KEY_BACKSPACE: 0x7002a,
	Keys.KEY_TAB: 0x7002b,
	Keys.KEY_Q: 0x70014,
	Keys.KEY_W: 0x7001a,
	Keys.KEY_E: 0x70008,
	Keys.KEY_R: 0x70015,
	Keys.KEY_T: 0x70017,
	Keys.KEY_Y: 0x7001c,
	Keys.KEY_U: 0x70018,
	Keys.KEY_I: 0x7000c,
	Keys.KEY_O: 0x70012,
	Keys.KEY_P: 0x70013,
	Keys.KEY_LEFTBRACE: 0x7002f,
	Keys.KEY_RIGHTBRACE: 0x70030,
	Keys.KEY_ENTER: 0x70028,
	Keys.KEY_CAPSLOCK: 0x70039,
	Keys.KEY_A: 0x70004,
	Keys.KEY_S: 0x70016,
	Keys.KEY_D: 0x70007,
	Keys.KEY_F: 0x70009,
	Keys.KEY_G: 0x7000a,
	Keys.KEY_H: 0x7000b,
	Keys.KEY_J: 0x7000d,
	Keys.KEY_K: 0x7000e,
	Keys.KEY_L: 0x7000f,
	Keys.KEY_SEMICOLON: 0x70033,
	Keys.KEY_APOSTROPHE: 0x70034,
	Keys.KEY_BACKSLASH: 0x70032,
	Keys.KEY_LEFTSHIFT: 0x700e1,
	Keys.KEY_102ND: 0x70064,
	Keys.KEY_Z: 0x7001d,
	Keys.KEY_X: 0x7001b,
	Keys.KEY_C: 0x70006,
	Keys.KEY_V: 0x70019,
	Keys.KEY_B: 0x70005,
	Keys.KEY_N: 0x70011,
	Keys.KEY_M: 0x70010,
	Keys.KEY_COMMA: 0x70036,
	Keys.KEY_DOT: 0x70037,
	Keys.KEY_SLASH: 0x70038,
	Keys.KEY_RIGHTSHIFT: 0x700e5,
	Keys.KEY_LEFTCTRL: 0x700e0,
	Keys.KEY_LEFTMETA: 0x700e3,
	Keys.KEY_LEFTALT: 0x700e2,
	Keys.KEY_SPACE: 0x7002c,
	Keys.KEY_RIGHTALT: 0x700e6,
	Keys.KEY_RIGHTMETA: 0x700e7,
	Keys.KEY_COMPOSE: 0x70065,
	Keys.KEY_RIGHTCTRL: 0x700e4,
	Keys.KEY_INSERT: 0x70049,
	Keys.KEY_HOME: 0x7004a,
	Keys.KEY_PAGEUP: 0x7004b,
	Keys.KEY_DELETE: 0x7004c,
	Keys.KEY_END: 0x7004d,
	Keys.KEY_PAGEDOWN: 0x7004e,
	Keys.KEY_UP: 0x70052,
	Keys.KEY_LEFT: 0x70050,
	Keys.KEY_DOWN: 0x70051,
	Keys.KEY_RIGHT: 0x7004f,
	Keys.KEY_NUMLOCK: 0x70053,
	Keys.KEY_KPSLASH: 0x70054,
	Keys.KEY_KPASTERISK: 0x70055,
	Keys.KEY_KPMINUS: 0x70056,
	Keys.KEY_KP7: 0x7005f,
	Keys.KEY_KP8: 0x70060,
	Keys.KEY_KP9: 0x70061,
	Keys.KEY_KPPLUS: 0x70057,
	Keys.KEY_KP4: 0x7005c,
	Keys.KEY_KP5: 0x7005d,
	Keys.KEY_KP6: 0x7005e,
	Keys.KEY_KP1: 0x70059,
	Keys.KEY_KP2: 0x7005a,
	Keys.KEY_KP3: 0x7005b,
	Keys.KEY_KPENTER: 0x70058,
	Keys.KEY_KP0: 0x70062,
	Keys.KEY_KPDOT: 0x70063,
	Keys.KEY_CONFIG: 0xc0183,
	Keys.KEY_PLAYPAUSE: 0xc00cd,
	Keys.KEY_MUTE: 0xc00e2,
	Keys.KEY_VOLUMEDOWN: 0xc00ea,
	Keys.KEY_VOLUMEUP: 0xc00e9,
	Keys.KEY_HOMEPAGE: 0xc0223,

	Keys.KEY_PREVIOUSSONG: 0xc00f0,
	Keys.KEY_NEXTSONG: 0xc00f1,

	Keys.KEY_BACK: 0xc00f2,
	Keys.KEY_FORWARD: 0xc00f3,
}

class InputEvent(ctypes.Structure):
	_fields_ = [
		('time', timeval),
		('type', c_uint16),
		('code', c_uint16),
		('value', c_int32)
	]

class FeedbackEvent(ctypes.Structure):
	_fields_ = [
		('in_use', c_bool),
		('forever', c_bool),
		('playing', c_bool),
		('duration', c_int32),
		('delay', c_int32),
		('repetitions', c_int32),
		('start_time', timeval),	# TODO: Should be timespec, checks what I'm breaking here
		('end_time', timeval),		# TODO: Should be timespec, checks what I'm breaking here
	]

	def __init__(self):
		self.in_use = False
		self.playing = False


class UInput(object):
	"""
	UInput class permits to create a uinput device.

	See Gamepad, Mouse, Keyboard for examples
	"""


<<<<<<< HEAD
	def __init__(self, vendor, product, version, name, keys, axes, rels, keyboard=False, rumble=False):
=======
	def __init__(self, vendor, product, name, keys, axes, rels, keyboard=False, rumble=False):
>>>>>>> 963d9266
		self._lib = None
		self._k = keys
		self.name = name
		if not axes or len(axes) == 0:
			self._a, self._amin, self._amax, self._afuzz, self._aflat = [[]] * 5
		else:
			self._a, self._amin, self._amax, self._afuzz, self._aflat = zip(*axes)

		self._r = rels
		
		base_path = os.path.dirname(__file__)
		# Search for libuinput.so
		lib, search_paths = None, []
		libname = "libuinput"
		so_extensions = [ ext for ext, _, typ in imp.get_suffixes()
				if typ == imp.C_EXTENSION ]
		for extension in so_extensions:
			search_paths += [
				os.path.abspath(os.path.normpath(
					os.path.join( base_path, '..', libname + extension ))),
				os.path.abspath(os.path.normpath(
					os.path.join( base_path, '../..', libname + extension )))
				]
		for path in search_paths:
			if os.path.exists(path):
				lib = path
				break
		
		if not lib:
			raise OSError('Cant find libuinput. searched at:\n {}'.format(
				'\n'.join(search_paths)
			)
		)
		self._lib = ctypes.CDLL(lib)
		self._ff_events = None
		if rumble:
			self._ff_events = (POINTER(FeedbackEvent) * MAX_FEEDBACK_EFFECTS)()
			for i in xrange(MAX_FEEDBACK_EFFECTS):
				self._ff_events[i].contents = FeedbackEvent()
		
		try:
			if self._lib.uinput_module_version() != 2:
				raise Exception()
		except:
			import sys
			print >>sys.stderr, "Invalid native module version. Please, recompile 'libuinput.so'"
			print >>sys.stderr, "If you are running sc-controller from source, you can do this by removing 'build' directory"
			print >>sys.stderr, "and runinng 'run.sh' script"
			raise Exception("Invalid native module version")
		
		c_k		= (ctypes.c_uint16 * len(self._k))(*self._k)
		c_a		= (ctypes.c_uint16 * len(self._a))(*self._a)
		c_amin	 = (ctypes.c_int32  * len(self._amin ))(*self._amin )
		c_amax	 = (ctypes.c_int32  * len(self._amax ))(*self._amax )
		c_afuzz	= (ctypes.c_int32  * len(self._afuzz))(*self._afuzz)
		c_aflat	= (ctypes.c_int32  * len(self._aflat))(*self._aflat)
		c_r		= (ctypes.c_uint16 * len(self._r))(*self._r)
		c_vendor   = ctypes.c_uint16(vendor)
		c_product  = ctypes.c_uint16(product)
		c_version  = ctypes.c_uint16(version)
		c_keyboard = ctypes.c_int(keyboard)
		c_rumble = ctypes.c_int(MAX_FEEDBACK_EFFECTS if rumble else 0)
<<<<<<< HEAD
=======

>>>>>>> 963d9266
		c_name = ctypes.c_char_p(name)
		
		self._fd = self._lib.uinput_init(ctypes.c_int(len(self._k)),
										 c_k,
										 ctypes.c_int(len(self._a)),
										 c_a,
										 c_amin,
										 c_amax,
										 c_afuzz,
										 c_aflat,
										 ctypes.c_int(len(self._r)),
										 c_r,
										 c_keyboard,
										 c_vendor,
										 c_product,
<<<<<<< HEAD
										 c_version,
=======
>>>>>>> 963d9266
										 c_rumble,
										 c_name)
		if self._fd < 0:
			raise Exception("Failed to create uinput device. Error code: %s" % (self._fd,))


	def getDescriptor(self):
		return self._fd


	def keyEvent(self, key, val):
		"""
		Generate a key or btn event

		@param int axis		 key or btn event (KEY_* or BTN_*)
		@param int val		  event value
		"""
		self._lib.uinput_key(self._fd,
							 ctypes.c_uint16(key),
							 ctypes.c_int32(val))


	def axisEvent(self, axis, val):
		"""
		Generate a abs event (joystick/pad axes)

		@param int axis		 abs event (ABS_*)
		@param int val		  event value
		"""
		self._lib.uinput_abs(self._fd,
							 ctypes.c_uint16(axis),
							 ctypes.c_int32(val))

	def relEvent(self, rel, val):
		"""
		Generate a rel event (move move)

		@param int rel		  rel event (REL_*)
		@param int val		  event value
		"""
		self._lib.uinput_rel(self._fd,
							 ctypes.c_uint16(rel),
							 ctypes.c_int32(val))

	def scanEvent(self, val):
		"""
		Generate a scan event (MSC_SCAN)

		@param int val		  scan event value (scancode)
		"""
		self._lib.uinput_scan(self._fd,
							  ctypes.c_int32(val))

	def synEvent(self):
		"""
		Generate a syn event
		"""
		self._lib.uinput_syn(self._fd)


	def setDelayPeriod(self, delay, period):
		"""
		Update delay period values for keyboard

		@param int delay		delay in ms
		@param int period	   period is ms
		"""

		self._lib.uinput_set_delay_period(self._fd,
										  ctypes.c_int32(delay),
										  ctypes.c_int32(period))

	def keyManaged(self, ev):
		return ev in self._k

	def axisManaged(self, ev):
		return ev in self._a

	def relManaged(self, ev):
		return ev in self._r

	def ff_read(self):
		"""
		Returns effect that should be played or None if there were no such request.
		"""
		id = self._lib.uinput_ff_read(self._fd, MAX_FEEDBACK_EFFECTS, byref(self._ff_events))
		if id < 0:
			return None
		return self._ff_events[id].contents

	def __del__(self):
		if self._lib:
			self._lib.uinput_destroy(self._fd)


class Gamepad(UInput):
	"""
	Gamepad uinput class, create a Xbox360 gamepad device
	"""

	def __init__(self, name):
		super(Gamepad, self).__init__(vendor=0x045e,
									  product=0x028e,
									  version=1,
									  name=name,
									  keys=[Keys.BTN_START,
											Keys.BTN_MODE,
											Keys.BTN_SELECT,
											Keys.BTN_A,
											Keys.BTN_B,
											Keys.BTN_X,
											Keys.BTN_Y,
											Keys.BTN_TL,
											Keys.BTN_TR,
											Keys.BTN_THUMBL,
											Keys.BTN_THUMBR],
									  axes=[(Axes.ABS_X, -32768, 32767, 16, 128),
											(Axes.ABS_Y, -32768, 32767, 16, 128),
											(Axes.ABS_RX, -32768, 32767, 16, 128),
											(Axes.ABS_RY, -32768, 32767, 16, 128),
											(Axes.ABS_Z, 0, 255, 0, 0),
											(Axes.ABS_RZ, 0, 255, 0, 0),
											(Axes.ABS_HAT0X, -1, 1, 0, 0),
											(Axes.ABS_HAT0Y, -1, 1, 0, 0)],
									  rels=[])


class Mouse(UInput):

	"""
	Mouse uinput class, create a mouse device

	moveEvent can emulate free ball rotation of a track ball
	updateParams permit to upgrade ball model and move scale
	"""

	DEFAULT_XSCALE = 0.006
	DEFAULT_YSCALE = 0.006

	DEFAULT_SCR_XSCALE = 0.0005
	DEFAULT_SCR_YSCALE = 0.0005

	def __init__(self, name):
		super(Mouse, self).__init__(vendor=0x28de,
									product=0x1142,
									version=1,
									name=name,
									keys=[Keys.BTN_LEFT,
										  Keys.BTN_RIGHT,
										  Keys.BTN_MIDDLE,
										  Keys.BTN_SIDE,
										  Keys.BTN_EXTRA],
									axes=[],
									rels=[Rels.REL_X,
										  Rels.REL_Y,
										  Rels.REL_WHEEL,
										  Rels.REL_HWHEEL])
		self._dx = 0.0
		self._dy = 0.0
		self.updateParams()

		self._scr_dx = 0.0
		self._scr_dy = 0.0
		self.updateScrollParams()

	def updateParams(self,
					 xscale=DEFAULT_XSCALE,
					 yscale=DEFAULT_YSCALE):
		"""
		Update Movement parameters

		@param float mass	   mass in g of the ball
		@param float r		  radius in m of the ball
		@param int ampli		integer amplitude for move from border to border
		@param float degree	 degree of rotation of the ball for move from border to border
		@param float xscale	 scale applied on move param to input event on x axis
		@param float yscale	 scale applied on move param to input event on y axis
		"""
		self._xscale = xscale
		self._yscale = yscale

	def updateScrollParams(self,
						   xscale=DEFAULT_SCR_XSCALE,
						   yscale=DEFAULT_SCR_YSCALE):
		"""
		Update Scroll parameters

		@param float mass	   mass in g of the ball
		@param float r		  radius in m of the ball
		@param float friction   constat friction force applied to the ball
		@param int ampli		integer amplitude for move from border to border
		@param float degree	 degree of rotation of the ball for move from border to border
		@param float xscale	 scale applied on move param to input event on x axis
		@param float yscale	 scale applied on move param to input event on y axis
		"""
		self._scr_xscale = xscale
		self._scr_yscale = yscale


	def moveEvent(self, dx=0, dy=0):
		"""
		Generate move events from parametters and displacement

		@param int dx		   delta movement from last call on x axis
		@param int dy		   delta movement from last call on y axis

		"""
		self._dx += dx * self._xscale
		self._dy += dy * self._yscale
		_syn = False
		if int(self._dx):
			self.relEvent(rel=Rels.REL_X, val=int(self._dx))
			self._dx -= int(self._dx)
			_syn = True
		if int(self._dy):
			self.relEvent(rel=Rels.REL_Y, val=int(self._dy))
			self._dy -= int(self._dy)
			_syn = True
		if _syn:
			self.synEvent()

	def scrollEvent(self, dx=0, dy=0):
		"""
		Generate scroll events from parametters and displacement

		@param int dx		   delta movement from last call on x axis
		@param int dy		   delta movement from last call on y axis
		@param bool free		set to true for free ball move

		@return float		   absolute distance moved this tick

		"""
		# Compute mouse mouvement from interger part of d * scale
		self._scr_dx += dx * self._scr_xscale
		self._scr_dy += dy * self._scr_yscale
		_syn = False
		if int(self._scr_dx):
			self.relEvent(rel=Rels.REL_HWHEEL, val=int(copysign(1, self._scr_dx)))
			self._scr_dx -= int(self._scr_dx)
			_syn = True
		if int(self._scr_dy):
			self.relEvent(rel=Rels.REL_WHEEL,  val=int(copysign(1, self._scr_dy)))
			self._scr_dy -= int(self._scr_dy)
			_syn = True
		if _syn:
			self.synEvent()


class Keyboard(UInput):
	"""
	Keyboard uinput class, create a keyboard device.

	pressEvent permit to generate a key pressed and with scan events
	releaseEvent permit to generate a key released and with scan events

	autorepead delay and period are preset respectively to 250ms and 33ms
	setDelayPeriod permits to update these values
	"""

	def __init__(self, name):
		super(Keyboard, self).__init__(vendor=0x28de,
									   product=0x1142,
									   version=1,
									   name=name,
									   keys=Scans.keys(),
									   axes=[],
									   rels=[],
									   keyboard=True)
		self.setDelayPeriod(250, 33)
		self._dx = 0.0
		self._pressed = set()

	def pressEvent(self, keys):
		"""
		Generate key press event with corresponding scan codes.
		Events are generated only for new keys.

		@param list of Keys keys		keys to press
		"""

		new = [k for k in keys if k not in self._pressed]
		for i in new:
			self.scanEvent(Scans[i])
			self.keyEvent(i, 1)
		if len(new):
			self.synEvent()
			self._pressed |= set(new)

	def releaseEvent(self, keys=None):
		"""
		Generate key release event with corresponding scan codes.
		Events are generated only for keys that was pressed


		@param list of Keys keys		keys to release, give None or empty list
										to release all
		"""
		if keys and len(keys):
			rem = [k for k in keys if k in self._pressed]
		else:
			rem = list(self._pressed)
		for i in rem:
			self.scanEvent(Scans[i])
			self.keyEvent(i, 0)
		if len(rem):
			self.synEvent()
			self._pressed -= set(rem)


class Dummy(object):
	""" Fake uinput device that does nothing, but has all required methods """
	def __init__(self, *a, **b):
		pass
	
	def keyEvent(self, *a, **b):
		pass
	
	axisEvent = keyEvent
	relEvent = keyEvent
	scanEvent = keyEvent
	synEvent = keyEvent
	setDelayPeriod = keyEvent
	updateParams = keyEvent
	updateScrollParams = keyEvent
	moveEvent = keyEvent
	scrollEvent = keyEvent
	pressEvent = keyEvent
	releaseEvent = keyEvent
	
	def keyManaged(self, ev):
		return False
	
	axisManaged = keyManaged
	relManaged = keyManaged<|MERGE_RESOLUTION|>--- conflicted
+++ resolved
@@ -22,23 +22,12 @@
 # OUT OF OR IN CONNECTION WITH THE SOFTWARE OR THE USE OR OTHER DEALINGS IN
 # THE SOFTWARE.
 
-<<<<<<< HEAD
 import os, imp, ctypes, time
-=======
-import os
-import ctypes
-import time
->>>>>>> 963d9266
 from ctypes import Structure, POINTER, c_bool, c_uint16, c_int32, byref
 from math import pi, copysign, sqrt
 from scc.lib.libusb1 import timeval
 from scc.cheader import defines
-<<<<<<< HEAD
-=======
-from scc.tools import find_lib
->>>>>>> 963d9266
 from scc.lib import IntEnum
-from collections import deque
 
 
 # Get All defines from linux headers
@@ -215,11 +204,7 @@
 	"""
 
 
-<<<<<<< HEAD
 	def __init__(self, vendor, product, version, name, keys, axes, rels, keyboard=False, rumble=False):
-=======
-	def __init__(self, vendor, product, name, keys, axes, rels, keyboard=False, rumble=False):
->>>>>>> 963d9266
 		self._lib = None
 		self._k = keys
 		self.name = name
@@ -282,10 +267,6 @@
 		c_version  = ctypes.c_uint16(version)
 		c_keyboard = ctypes.c_int(keyboard)
 		c_rumble = ctypes.c_int(MAX_FEEDBACK_EFFECTS if rumble else 0)
-<<<<<<< HEAD
-=======
-
->>>>>>> 963d9266
 		c_name = ctypes.c_char_p(name)
 		
 		self._fd = self._lib.uinput_init(ctypes.c_int(len(self._k)),
@@ -301,10 +282,7 @@
 										 c_keyboard,
 										 c_vendor,
 										 c_product,
-<<<<<<< HEAD
 										 c_version,
-=======
->>>>>>> 963d9266
 										 c_rumble,
 										 c_name)
 		if self._fd < 0:
