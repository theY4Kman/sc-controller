#!/usr/bin/env python2
"""
SC-Controller - Profile

Handles loading, storing and querying confir file
"""
from __future__ import unicode_literals

from scc.paths import get_config_path
from scc.profile import Encoder

import os, json, logging
log = logging.getLogger("Config")


class Config(object):
	DEFAULTS = {
		"autoswitch_osd":	True,	# True to show OSD message when profile is autoswitched
		"autoswitch":		[],		# Empty list of conditions
		"recent_max":		10,		# Number of profiles to keep
		"recent_profiles":	[		# Hard-coded list of profiles from default_profiles/
			# This is actually updated by scc-osd-daemon. It may sound random,
			# but that's only thing actually using this list.
			"Desktop",
			"XBox Controller with High Precision Camera",
			"XBox Controller"
		],
		"osd_colors": {
<<<<<<< HEAD
			"background": "000000",
=======
			"background": "160c00",
>>>>>>> bbddba6e
			"border": "00FF00",
			"text": "00FF00",
			"menuitem_border": "004000",
			"menuitem_hilight": "000070",
			"menuitem_hilight_text": "FFFFFF",
			"menuitem_hilight_border": "00FF00",
			"menuseparator": "109010",
		},
		"osk_colors": {
			'hilight' : '00688D',
			'pressed' : '1A9485',
			"button1" : "162082",
			"button1_border" : "262b5e",
			"button2" : "162d44",
			"button2_border" : "27323e",
			"text" : "ffffff"
		}
	}
	
	def __init__(self):
		self.filename = os.path.join(get_config_path(), "config.json")
		self.reload()
	
	
	def reload(self):
		""" (Re)loads configuration. Works as load(), but handles exceptions """
		try:
			self.load()
		except Exception, e:
			log.warning("Failed to load configuration; Creating new one.")
			log.warning("Reason: %s", (e,))
			self.create()
		if self.check_values():
			self.save()
	
	
	def check_values(self):
		"""
		Check if all required values are in place and fill by default
		whatever is missing.
		
		Returns True if anything gets changed.
		"""
		rv = False
		for d in self.DEFAULTS:
			if d not in self.values:
				self.values[d] = self.DEFAULTS[d]
				rv = True
		# Special check for nested dicts
		for key in ("osd_colors", "osk_colors"):
			if len(self.DEFAULTS[key]) != len(self.values[key]):
				src = self.DEFAULTS[key]
				self.values[key] = { k:src[k] for k in src }
		return rv
	
	
	def load(self):
		self.values = json.loads(open(self.filename, "r").read())
	
	
	def create(self):
		""" Creates new, empty configuration """
		self.values = {}
		self.check_values()
		self.save()
	
	
	def save(self):
		""" Saves configuration file """
		# Check & create directory
		if not os.path.exists(get_config_path()):
			os.makedirs(get_config_path())
		# Save
		data = { k:self.values[k] for k in self.values }
		jstr = Encoder(sort_keys=True, indent=4).encode(data)
		file(self.filename, "w").write(jstr)
		log.debug("Configuration saved")
	
	
	def __iter__(self):
		for k in self.values:
			yield k
	
	def get(self, key):
		return self.values[key]
	
	def set(self, key, value):
		self.values[key] = value
	
	__getitem__ = get
	__setitem__ = set
	
	def __contains__(self, key):
		""" Returns true if there is such value """
		return key in self.values
<|MERGE_RESOLUTION|>--- conflicted
+++ resolved
@@ -26,11 +26,7 @@
 			"XBox Controller"
 		],
 		"osd_colors": {
-<<<<<<< HEAD
-			"background": "000000",
-=======
 			"background": "160c00",
->>>>>>> bbddba6e
 			"border": "00FF00",
 			"text": "00FF00",
 			"menuitem_border": "004000",
