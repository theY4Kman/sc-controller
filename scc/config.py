--- conflicted
+++ resolved
@@ -33,9 +33,7 @@
 			"enable_status_icon" : False,
 			"minimize_to_status_icon" : True,
 		},
-<<<<<<< HEAD
 		"controllers": { },
-=======
 		# output - modifies emulated controller
 		# Changing this may be usefull, but can break a lot of things
 		"output": {
@@ -54,7 +52,6 @@
 				(-1, 1)				# Axes.ABS_HAT0Y
 			],
 		},
->>>>>>> e37333fe
 		# enable_sniffing - If enabled, another program with write access to
 		# ~/.config/scc can ask daemon to send notifications about all
 		# (or only some) inputs.
